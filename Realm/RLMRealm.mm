--- conflicted
+++ resolved
@@ -122,7 +122,6 @@
     }
 }
 
-<<<<<<< HEAD
 static void createTablesInTransaction(RLMRealm *realm, RLMSchema *targetSchema) {
     [realm beginWriteTransaction];
 
@@ -138,10 +137,6 @@
     }
 }
 
-
-BOOL s_useInMemoryDefaultRealm = NO;
-=======
->>>>>>> 02f62436
 NSString *s_defaultRealmPath = nil;
 NSArray *s_objectDescriptors = nil;
 static RLMMigrationBlock s_migrationBlock;

////////////////////////////////////////////////////////////////////////////
//
// Copyright 2014 Realm Inc.
//
// Licensed under the Apache License, Version 2.0 (the "License");
// you may not use this file except in compliance with the License.
// You may obtain a copy of the License at
//
// http://www.apache.org/licenses/LICENSE-2.0
//
// Unless required by applicable law or agreed to in writing, software
// distributed under the License is distributed on an "AS IS" BASIS,
// WITHOUT WARRANTIES OR CONDITIONS OF ANY KIND, either express or implied.
// See the License for the specific language governing permissions and
// limitations under the License.
//
////////////////////////////////////////////////////////////////////////////

#import "RLMRealm_Private.hpp"
#import "RLMSchema_Private.h"
#import "RLMObject_Private.h"
#import "RLMArray_Private.hpp"
#import "RLMMigration_Private.h"
#import "RLMObjectStore.h"
#import "RLMConstants.h"
#import "RLMQueryUtil.hpp"
#import "RLMUtil.hpp"

#include <exception>
#include <sstream>

#include <tightdb/version.hpp>
#include <tightdb/group_shared.hpp>
#include <tightdb/commit_log.hpp>
#include <tightdb/util/unique_ptr.hpp>
#include <tightdb/lang_bind_helper.hpp>

// Notification Token

@interface RLMNotificationToken ()
@property (nonatomic, strong) RLMRealm *realm;
@property (nonatomic, copy) RLMNotificationBlock block;
@end

@implementation RLMNotificationToken
- (void)dealloc
{
    if (_realm || _block) {
        NSLog(@"RLMNotificationToken released without unregistering a notification. You must hold \
              on to the RLMNotificationToken returned from addNotificationBlock and call \
              removeNotification: when you no longer wish to recieve RLMRealm notifications.");
    }
}
@end

using namespace std;
using namespace tightdb;
using namespace tightdb::util;

namespace {

// create NSException from c++ exception
void throw_objc_exception(exception &ex) {
    NSString *errorMessage = [NSString stringWithUTF8String:ex.what()];
    @throw [NSException exceptionWithName:@"RLMException" reason:errorMessage userInfo:nil];
}
 
// create NSError from c++ exception
inline NSError* make_realm_error(RLMError code, exception &ex) {
    NSMutableDictionary* details = [NSMutableDictionary dictionary];
    [details setValue:[NSString stringWithUTF8String:ex.what()] forKey:NSLocalizedDescriptionKey];
    [details setValue:@(code) forKey:@"Error Code"];
    return [NSError errorWithDomain:@"io.realm" code:code userInfo:details];
}

} // anonymous namespace


// simple weak wrapper for a weak target timer
@interface RLMWeakTarget : NSObject
+ (instancetype)createWithRealm:(id)target;
@property (nonatomic, weak) RLMRealm *realm;
@end
@implementation RLMWeakTarget
+ (instancetype)createWithRealm:(RLMRealm *)realm {
    RLMWeakTarget *wt = [RLMWeakTarget new];
    wt.realm = realm;
    return wt;
}
- (void)checkForUpdate {
    [_realm performSelector:@selector(refresh)];
}
@end


//
// Global RLMRealm instance cache
//
static NSMutableDictionary *s_realmsPerPath;

// FIXME: In the following 3 functions, we should be identifying files by the inode,device number pair
//  rather than by the path (since the path is not a reliable identifier). This requires additional support
//  from the core library though, because the inode,device number pair needs to be taken from the open file
//  (to avoid race conditions).
inline RLMRealm *cachedRealm(NSString *path) {
    mach_port_t threadID = pthread_mach_thread_np(pthread_self());
    @synchronized(s_realmsPerPath) {
        return [s_realmsPerPath[path] objectForKey:@(threadID)];
    }
}

inline void cacheRealm(RLMRealm *realm, NSString *path) {
    mach_port_t threadID = pthread_mach_thread_np(pthread_self());
    @synchronized(s_realmsPerPath) {
        if (!s_realmsPerPath[path]) {
            s_realmsPerPath[path] = [NSMapTable mapTableWithKeyOptions:NSPointerFunctionsObjectPersonality valueOptions:NSPointerFunctionsWeakMemory];
        }
        [s_realmsPerPath[path] setObject:realm forKey:@(threadID)];
    }
}

inline NSArray *realmsAtPath(NSString *path) {
    @synchronized(s_realmsPerPath) {
        return [s_realmsPerPath[path] objectEnumerator].allObjects;
    }
}

inline void clearRealmCache() {
    @synchronized(s_realmsPerPath) {
        s_realmsPerPath = [NSMutableDictionary dictionary];
    }
}

@interface RLMRealm ()
@property (nonatomic) NSString *path;
@end


NSString *const c_defaultRealmFileName = @"default.realm";
static BOOL s_useInMemoryDefaultRealm = NO;
static NSString *s_defaultRealmPath = nil;
static NSArray *s_objectDescriptors = nil;

@implementation RLMRealm {
    NSMapTable *_objects;
    NSRunLoop *_runLoop;
    NSTimer *_updateTimer;
    NSMapTable *_notificationHandlers;
    
    LangBindHelper::TransactLogRegistry *_writeLogs;
    Replication *_replication;
    SharedGroup *_sharedGroup;
    
    Group *_group;
}

+ (BOOL)isCoreDebug {
    return tightdb::Version::has_feature(tightdb::feature_Debug);
}

+ (void)initialize {
    // set up global realm cache
    static dispatch_once_t onceToken;
    dispatch_once(&onceToken, ^{
        // initilize realm cache
        clearRealmCache();
        
        // initialize object store
        RLMInitializeObjectStore();
    });
}

- (instancetype)initWithPath:(NSString *)path readOnly:(BOOL)readonly {
    self = [super init];
    if (self) {
        _path = path;
        _runLoop = [NSRunLoop currentRunLoop];
        _objects = [[NSMapTable alloc] initWithKeyOptions:NSPointerFunctionsOpaquePersonality
                                             valueOptions:NSPointerFunctionsWeakMemory
                                                 capacity:128];
        _notificationHandlers = [NSMapTable mapTableWithKeyOptions:NSPointerFunctionsWeakMemory valueOptions:NSPointerFunctionsWeakMemory];
        _readOnly = readonly;
        _updateTimer = [NSTimer scheduledTimerWithTimeInterval:0.1
                                                        target:[RLMWeakTarget createWithRealm:self]
                                                      selector:@selector(checkForUpdate)
                                                      userInfo:nil
                                                       repeats:YES];
    }
    return self;
}

+(NSString *)defaultPath
{
    return s_defaultRealmPath;
}

+ (NSString *)writeablePathForFile:(NSString*)fileName
{
    NSArray *paths = NSSearchPathForDirectoriesInDomains(NSDocumentDirectory, NSUserDomainMask, YES);
    NSString *documentsDirectory = [paths objectAtIndex:0];
    return [documentsDirectory stringByAppendingPathComponent:fileName];
}

+ (instancetype)defaultRealm
{
    if (!s_defaultRealmPath) {
        s_defaultRealmPath = [RLMRealm writeablePathForFile:c_defaultRealmFileName];
    }
    return [RLMRealm realmWithPath:RLMRealm.defaultPath readOnly:NO error:nil];
}

+ (void)setDefaultRealmPath:(NSString *)path
{
    // if already set then throw
    @synchronized(s_realmsPerPath) {
        if (s_realmsPerPath.count) {
            @throw [NSException exceptionWithName:@"RLMException" reason:@"Can only set default realm path before creating or getting an RLMRealm instance" userInfo:nil];
        }
    }
    s_defaultRealmPath = path;
}

+ (void)useInMemoryDefaultRealm
{
    @synchronized(s_realmsPerPath) {
        if (realmsAtPath(RLMRealm.defaultPath).count) {
            @throw [NSException exceptionWithName:@"RLMException" reason:@"Can only set default realm to use in Memory before creating or getting a default RLMRealm instance" userInfo:nil];
        }
    }
    s_useInMemoryDefaultRealm = YES;
}

+ (instancetype)realmWithPath:(NSString *)path
{
    return [self realmWithPath:path readOnly:NO error:nil];
}

+ (instancetype)realmWithPath:(NSString *)path
                     readOnly:(BOOL)readonly
                        error:(NSError **)outError
{
    return [self realmWithPath:path readOnly:readonly dynamic:NO error:outError];
}

+ (instancetype)realmWithPath:(NSString *)path
                     readOnly:(BOOL)readonly
                      dynamic:(BOOL)dynamic
                        error:(NSError **)outError
{
    NSRunLoop *currentRunloop = [NSRunLoop currentRunLoop];
    if (!currentRunloop) {
        @throw [NSException exceptionWithName:@"realm:runloop_exception"
                                       reason:[NSString stringWithFormat:@"%@ \
                                               can only be called from a thread with a runloop.",
                                               NSStringFromSelector(_cmd)] userInfo:nil];
    }
    
    // try to reuse existing realm first
    RLMRealm *realm = cachedRealm(path);
    if (realm) {
        // if already opened with different read permissions then throw
        if (realm.isReadOnly != readonly) {
            @throw [NSException exceptionWithName:@"RLMException"
                                           reason:@"Realm at path already opened with different read permissions"
                                         userInfo:@{@"path":realm.path}];
        }
        return realm;
    }
    
    realm = [[RLMRealm alloc] initWithPath:path readOnly:readonly];
    if (!realm) {
        return nil;
    }
    
    NSError *error = nil;
    try {
        if (s_useInMemoryDefaultRealm && [path isEqualToString:RLMRealm.defaultPath]) { // Only for default realm
            realm->_sharedGroup = new SharedGroup(path.UTF8String, false, SharedGroup::durability_MemOnly);
        } else {
        	realm->_writeLogs = tightdb::getWriteLogs(path.UTF8String);
        	realm->_replication = tightdb::makeWriteLogCollector(path.UTF8String);
        	realm->_sharedGroup = new SharedGroup(*realm->_replication);
        }
    }
    catch (File::PermissionDenied &ex) {
        error = make_realm_error(RLMErrorFilePermissionDenied, ex);
    }
    catch (File::Exists &ex) {
        error = make_realm_error(RLMErrorFileExists, ex);
    }
    catch (File::AccessError &ex) {
        error = make_realm_error(RLMErrorFileAccessError, ex);
    }
    catch (SharedGroup::PresumablyStaleLockFile &ex) {
        error = make_realm_error(RLMErrorStaleLockFile, ex);
    }
    catch (SharedGroup::LockFileButNoData &ex) {
        error = make_realm_error(RLMErrorLockFileButNoData, ex);
    }
    catch (exception &ex) {
        error = make_realm_error(RLMErrorFail, ex);
    }
    if (error) {
        if (outError) {
            *outError = error;
        }
        else {
            // if no error provided, throw
            @throw [NSException exceptionWithName:@"RLMException"
                                           reason:@"Error while opening the Realm"
                                         userInfo:error.userInfo];
        }
        return nil;
    }
    
    // begin read
    Group &group = const_cast<Group&>(realm->_sharedGroup->begin_read());
    realm->_group = &group;
    
    if (dynamic) {
        // for dynamic realms, get schema from stored tables
        realm->_schema = [RLMSchema dynamicSchemaFromRealm:realm];
    }
    else {
        // set the schema for this realm
<<<<<<< HEAD
        realm->_schema = [RLMSchema sharedSchema];
        
=======
        realm.schema = [RLMSchema sharedSchema];

>>>>>>> 8e8a5adc
        // initialize object store for this realm
        RLMVerifyAndCreateTables(realm);
        
        // cache main thread realm at this path
        cacheRealm(realm, path);
    }
    
    return realm;
}

+ (void)clearRealmCache {
    clearRealmCache();
}

- (RLMNotificationToken *)addNotificationBlock:(RLMNotificationBlock)block {
    RLMNotificationToken *token = [[RLMNotificationToken alloc] init];
    token.realm = self;
    token.block = block;
    [_notificationHandlers setObject:token forKey:token];
    return token;
}

- (void)removeNotification:(RLMNotificationToken *)token {
    if (token) {
        [_notificationHandlers removeObjectForKey:token];
        token.realm = nil;
        token.block = nil;
    }
}

- (void)sendNotifications {
    // call this realms notification blocks
    for (RLMNotificationToken *token in _notificationHandlers) {
        token.block(RLMRealmDidChangeNotification, self);
    }
}

- (void)beginWriteTransaction {
    if (!self.inWriteTransaction) {
        try {
            // if we are moving the transaction forward, send local notifications
            if (_sharedGroup->has_changed()) {
                [self sendNotifications];
            }
            
            // upgratde to write
            LangBindHelper::promote_to_write(*_sharedGroup, *_writeLogs);
            
            // update state and make all objects in this realm writable
            _inWriteTransaction = YES;
            [self updateAllObjects];
        }
        catch (std::exception& ex) {
            // File access errors are treated as exceptions here since they should not occur after the shared
            // group has already been successfully opened on the file and memory mapped. The shared group constructor handles
            // the excepted error related to file access.
            throw_objc_exception(ex);
        }
    } else {
        @throw [NSException exceptionWithName:@"RLMException" reason:@"The Realm is already in a writetransaction" userInfo:nil];
    }
}

- (void)commitWriteTransaction {
    if (self.inWriteTransaction) {
        try {
            LangBindHelper::commit_and_continue_as_read(*_sharedGroup);
            
            // update state and make all objects in this realm read-only
            _inWriteTransaction = NO;
            [self updateAllObjects];
            
            // notify other realm istances of changes
            for (RLMRealm *realm in realmsAtPath(_path)) {
                if (![realm isEqual:self]) {
                    [realm->_runLoop performSelector:@selector(refresh) target:realm argument:nil order:0 modes:@[NSRunLoopCommonModes]];
                }
            }
            
            // send local notification
            [self sendNotifications];
        }
        catch (std::exception& ex) {
            throw_objc_exception(ex);
        }
    } else {
       @throw [NSException exceptionWithName:@"RLMException" reason:@"Can't commit a non-existing writetransaction" userInfo:nil];
    }
}

/*
- (void)rollbackWriteTransaction {
    if (self.transactionMode == RLMTransactionModeWrite) {
        try {
            _sharedGroup->rollback();
            _writeGroup = NULL;
            
            [self beginReadTransaction];
        }
        catch (std::exception& ex) {
            throw_objc_exception(ex);
        }
    } else {
        @throw [NSException exceptionWithName:@"RLMException" reason:@"Can't roll-back a non-existing writetransaction" userInfo:nil];
    }
}*/

- (void)dealloc
{
    [_updateTimer invalidate];
    _updateTimer = nil;
    
    if (self.inWriteTransaction) {
        [self commitWriteTransaction];
        NSLog(@"A transaction was lacking explicit commit, but it has been auto committed.");
    }
    
    if (_sharedGroup) {
        delete _sharedGroup;
    }
    if (_replication) {
        delete _replication;
    }
    if (_writeLogs) {
        delete _writeLogs;
    }
}

- (void)refresh {
    try {
        // no-op if writing
        if (self.inWriteTransaction) {
            return;
        }
        
        // advance transaction if database has changed
        if (_sharedGroup->has_changed()) { // Throws
            LangBindHelper::advance_read(*_sharedGroup, *_writeLogs);
            [self updateAllObjects];
            
            // send notification that someone else changed the realm
            [self sendNotifications];
        }
    }
    catch (exception &ex) {
        throw_objc_exception(ex);
    }
}

- (void)registerAccessor:(id<RLMAccessor>)accessor {
    [_objects setObject:accessor forKey:accessor];
}

- (void)updateAllObjects {
    try {
        // refresh all outstanding objects
        for (id<RLMAccessor> obj in _objects.objectEnumerator.allObjects) {
            if ([obj isKindOfClass:RLMObject.class]) {
                if (!((RLMObject *)obj)->_row.is_attached()) {
                    obj.RLMAccessor_invalid = YES;
                    continue; // don't change writeable one invalid
                }
            }
            else if([obj isKindOfClass:RLMArrayLinkView.class]) {
                if (!((RLMArrayLinkView *)obj)->_backingLinkView->is_attached()) {
                    obj.RLMAccessor_invalid = YES;
                    continue; // don't change writeable one invalid
                }
            }
            obj.RLMAccessor_writable = _inWriteTransaction;
        }
    }
    catch (exception &ex) {
        throw_objc_exception(ex);
    }
}

- (tightdb::Group *)group {
    return _group;
}

- (void)addObject:(RLMObject *)object {
    RLMAddObjectToRealm(object, self);
}

- (void)addObjectsFromArray:(id)array {
    for (RLMObject *obj in array) {
        [self addObject:obj];
    }
}

- (void)deleteObject:(RLMObject *)object {
    RLMDeleteObjectFromRealm(object);
}

- (RLMArray *)allObjects:(NSString *)objectClassName {
    return RLMGetObjects(self, objectClassName, nil, nil);
}

- (RLMArray *)objects:(NSString *)objectClassName withPredicateFormat:(NSString *)predicateFormat, ...
{
    NSPredicate *outPredicate = nil;
    RLM_PREDICATE(predicateFormat, outPredicate);
    return [self objects:objectClassName withPredicate:outPredicate];
}

- (RLMArray *)objects:(NSString *)objectClassName withPredicate:(NSPredicate *)predicate
{
    return RLMGetObjects(self, objectClassName, predicate, nil);
}

+ (void)applyMigrationBlock:(RLMMigrationBlock)block error:(NSError *__autoreleasing *)error {
    [self applyMigrationBlock:block atPath:[RLMRealm defaultPath] error:error];
}

+(void)applyMigrationBlock:(RLMMigrationBlock)block atPath:(NSString *)realmPath error:(NSError *__autoreleasing *)error {
    RLMMigration *migration = [RLMMigration migrationAtPath:realmPath error:error];
    if (error) {
        return;
    }
    
    // start write transaction
    [migration.realm beginWriteTransaction];
    
    // apply block and set new schema version
    NSInteger oldVersion = RLMRealmSchemaVersion(migration.realm);
    NSUInteger newVersion = block(migration, oldVersion);
    RLMRealmSetSchemaVersion(migration.realm, newVersion);
   
    // end transaction
    [migration.realm commitWriteTransaction];
}


@end<|MERGE_RESOLUTION|>--- conflicted
+++ resolved
@@ -323,13 +323,8 @@
     }
     else {
         // set the schema for this realm
-<<<<<<< HEAD
-        realm->_schema = [RLMSchema sharedSchema];
-        
-=======
         realm.schema = [RLMSchema sharedSchema];
 
->>>>>>> 8e8a5adc
         // initialize object store for this realm
         RLMVerifyAndCreateTables(realm);
         

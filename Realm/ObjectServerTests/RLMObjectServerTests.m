--- conflicted
+++ resolved
@@ -52,33 +52,27 @@
     NSURL *adminTokenFileURL = [[RLMSyncTestCase rootRealmCocoaURL] URLByAppendingPathComponent:@"sync/admin_token.base64"];
     NSString *adminToken = [NSString stringWithContentsOfURL:adminTokenFileURL encoding:NSUTF8StringEncoding error:nil];
     XCTAssertNotNil(adminToken);
-    RLMSyncCredential *credential = [RLMSyncCredential credentialWithAccessToken:adminToken identity:@"test"];
-    XCTAssertNotNil(credential);
-
-    [self logInUserForCredential:credential server:[RLMObjectServerTests authServerURL]];
+    RLMSyncCredentials *credentials = [RLMSyncCredentials credentialsWithAccessToken:adminToken identity:@"test"];
+    XCTAssertNotNil(credentials);
+
+    [self logInUserForCredentials:credentials server:[RLMObjectServerTests authServerURL]];
 }
 
 #pragma mark - Authentication Errors
 
 /// An invalid username/password credential should not be able to log in a user and a corresponding error should be generated.
 - (void)testInvalidPasswordAuthentication {
-    [self logInUserForCredential:[RLMSyncTestCase basicCredentialWithName:ACCOUNT_NAME() createAccount:YES]
+    [self logInUserForCredentials:[RLMSyncTestCase basicCredentialsWithName:ACCOUNT_NAME() register:YES]
                           server:[RLMSyncTestCase authServerURL]];
 
-    RLMSyncCredential *credential = [RLMSyncCredential credentialWithUsername:ACCOUNT_NAME()
-                                                                     password:@"INVALID_PASSWORD"
-                                                                      actions:RLMAuthenticationActionsUseExistingAccount];
+    RLMSyncCredentials *credentials = [RLMSyncCredentials credentialsWithUsername:ACCOUNT_NAME()
+                                                                         password:@"INVALID_PASSWORD"
+                                                                         register:NO];
 
     XCTestExpectation *expectation = [self expectationWithDescription:@""];
-<<<<<<< HEAD
-    [RLMSyncUser authenticateWithCredential:credential
-                              authServerURL:[RLMObjectServerTests authServerURL]
-                               onCompletion:^(RLMSyncUser *user, NSError *error) {
-=======
-    [RLMSyncUser logInWithCredentials:[RLMObjectServerTests basicCredentialsWithName:ACCOUNT_NAME() register:YES]
+    [RLMSyncUser logInWithCredentials:credentials
                         authServerURL:[RLMObjectServerTests authServerURL]
                          onCompletion:^(RLMSyncUser *user, NSError *error) {
->>>>>>> f3dd8d0c
         XCTAssertNil(user);
         XCTAssertNotNil(error);
         XCTAssertEqual(error.domain, RLMSyncErrorDomain);
@@ -90,16 +84,15 @@
     [self waitForExpectationsWithTimeout:2.0 handler:nil];
 }
 
-<<<<<<< HEAD
 /// A non-existsing user should not be able to log in and a corresponding error should be generated.
 - (void)testNonExistingUsernameAuthentication {
-    RLMSyncCredential *credential = [RLMSyncTestCase basicCredentialWithName:ACCOUNT_NAME()
-                                                               createAccount:NO];
+    RLMSyncCredentials *credentials = [RLMSyncTestCase basicCredentialsWithName:ACCOUNT_NAME()
+                                                                       register:NO];
 
     XCTestExpectation *expectation = [self expectationWithDescription:@""];
-    [RLMSyncUser authenticateWithCredential:credential
-                              authServerURL:[RLMObjectServerTests authServerURL]
-                               onCompletion:^(RLMSyncUser *user, NSError *error) {
+    [RLMSyncUser logInWithCredentials:credentials
+                        authServerURL:[RLMObjectServerTests authServerURL]
+                         onCompletion:^(RLMSyncUser *user, NSError *error) {
         XCTAssertNil(user);
         XCTAssertNotNil(error);
         XCTAssertEqual(error.domain, RLMSyncErrorDomain);
@@ -113,15 +106,15 @@
 
 /// Registering a user with existing username should return corresponding error.
 - (void)testExistingUsernameRegistration {
-    RLMSyncCredential *credential = [RLMObjectServerTests basicCredentialWithName:ACCOUNT_NAME()
-                                                                    createAccount:YES];
-
-    [self logInUserForCredential:credential server:[RLMSyncTestCase authServerURL]];
+    RLMSyncCredentials *credentials = [RLMObjectServerTests basicCredentialsWithName:ACCOUNT_NAME()
+                                                                            register:YES];
+
+    [self logInUserForCredentials:credentials server:[RLMSyncTestCase authServerURL]];
 
     XCTestExpectation *expectation = [self expectationWithDescription:@""];
-    [RLMSyncUser authenticateWithCredential:credential
-                              authServerURL:[RLMObjectServerTests authServerURL]
-                               onCompletion:^(RLMSyncUser *user, NSError *error) {
+    [RLMSyncUser logInWithCredentials:credentials
+                        authServerURL:[RLMObjectServerTests authServerURL]
+                        onCompletion:^(RLMSyncUser *user, NSError *error) {
         XCTAssertNil(user);
         XCTAssertNotNil(error);
         XCTAssertEqual(error.domain, RLMSyncErrorDomain);
@@ -131,17 +124,6 @@
         [expectation fulfill];
     }];
     [self waitForExpectationsWithTimeout:2.0 handler:nil];
-=======
-/// A valid admin token should be able to log in a user.
-- (void)testAdminTokenAuthentication {
-    NSURL *adminTokenFileURL = [[RLMSyncTestCase rootRealmCocoaURL] URLByAppendingPathComponent:@"sync/admin_token.base64"];
-    NSString *adminToken = [NSString stringWithContentsOfURL:adminTokenFileURL encoding:NSUTF8StringEncoding error:nil];
-    XCTAssertNotNil(adminToken);
-    RLMSyncCredentials *credentials = [RLMSyncCredentials credentialsWithAccessToken:adminToken identity:@"test"];
-    XCTAssertNotNil(credentials);
-
-    [self logInUserForCredentials:credentials server:[RLMObjectServerTests authServerURL]];
->>>>>>> f3dd8d0c
 }
 
 #pragma mark - User Persistence

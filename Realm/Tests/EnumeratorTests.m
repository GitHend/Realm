////////////////////////////////////////////////////////////////////////////
//
// Copyright 2014 Realm Inc.
//
// Licensed under the Apache License, Version 2.0 (the "License");
// you may not use this file except in compliance with the License.
// You may obtain a copy of the License at
//
// http://www.apache.org/licenses/LICENSE-2.0
//
// Unless required by applicable law or agreed to in writing, software
// distributed under the License is distributed on an "AS IS" BASIS,
// WITHOUT WARRANTIES OR CONDITIONS OF ANY KIND, either express or implied.
// See the License for the specific language governing permissions and
// limitations under the License.
//
////////////////////////////////////////////////////////////////////////////

#import "RLMTestCase.h"

@interface EnumeratorTests : RLMTestCase
@end

@implementation EnumeratorTests

- (void)testEnum
{
    RLMRealm *realm = [RLMRealm defaultRealm];

    RLMArray *emptyPeople = [EmployeeObject allObjects];
    
    // Enum for zero rows added
    for (EmployeeObject *row in emptyPeople) {
        XCTFail(@"No objects should have been added %@", row);
    }
    
    NSArray *rowsArray = @[@[@"John", @20, @YES],
                           @[@"Mary", @21, @NO],
                           @[@"Lars", @21, @YES],
                           @[@"Phil", @43, @NO],
                           @[@"Anni", @54, @YES]];
    
    
    // Add objects
    [realm beginWriteTransaction];
    for (NSArray *rowArray in rowsArray) {
        [EmployeeObject createInRealm:realm withObject:rowArray];
    }
    [realm commitWriteTransaction];

    // Get all objects
    RLMArray *people = [EmployeeObject allObjects];
    
    // Iterate using for...in
    NSUInteger index = 0;
    for (EmployeeObject *row in people) {
        XCTAssertTrue([row.name isEqualToString:rowsArray[index][0]],
                      @"Name in iteration should be equal to what was set.");
        XCTAssertEqual(row.age, (int)[rowsArray[index][1] integerValue],
                       @"Age in iteration should be equal to what was set.");
        XCTAssertEqual(row.hired, (bool)[rowsArray[index][2] boolValue],
                       @"Hired in iteration should be equal to what was set.");
        index++;
    }
    
    NSPredicate *predicate = [NSPredicate predicateWithBlock:^BOOL(NSArray *evaluatedArray, NSDictionary *bindings) {
        XCTAssertNil(bindings, @"Parameter must be used");
        return [evaluatedArray[2] boolValue] &&
               [evaluatedArray[1] integerValue] >= 20 &&
               [evaluatedArray[1] integerValue] <= 30;
    }];
    NSArray *filteredArray = [rowsArray filteredArrayUsingPredicate:predicate];
    
    // Do a query, and get all matches as RLMArray
<<<<<<< HEAD
    RLMArray *res = [EmployeeObject objectsWhere:@"hired = YES && age >= 20 && age <= 30"];
=======
    RLMArray *res = [EnumPerson objectsWithPredicateFormat:@"Hired = YES && Age >= 20 && Age <= 30"];
>>>>>>> a3fe4b9f
    
    // Iterate over the resulting RLMArray
    index = 0;
    for (EmployeeObject *row in res) {
        XCTAssertTrue([row.name isEqualToString:filteredArray[index][0]],
                      @"Name in iteration should be equal to what was set.");
        XCTAssertEqual(row.age, (int)[filteredArray[index][1] integerValue],
                       @"Age in iteration should be equal to what was set.");
        XCTAssertEqual(row.hired, (bool)[filteredArray[index][2] boolValue],
                       @"Hired in iteration should be equal to what was set.");
        index++;
    }
}

@end<|MERGE_RESOLUTION|>--- conflicted
+++ resolved
@@ -72,11 +72,7 @@
     NSArray *filteredArray = [rowsArray filteredArrayUsingPredicate:predicate];
     
     // Do a query, and get all matches as RLMArray
-<<<<<<< HEAD
-    RLMArray *res = [EmployeeObject objectsWhere:@"hired = YES && age >= 20 && age <= 30"];
-=======
-    RLMArray *res = [EnumPerson objectsWithPredicateFormat:@"Hired = YES && Age >= 20 && Age <= 30"];
->>>>>>> a3fe4b9f
+    RLMArray *res = [EmployeeObject objectsWithPredicateFormat:@"hired = YES && age >= 20 && age <= 30"];
     
     // Iterate over the resulting RLMArray
     index = 0;

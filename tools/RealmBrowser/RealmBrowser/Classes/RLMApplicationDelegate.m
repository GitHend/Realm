--- conflicted
+++ resolved
@@ -23,12 +23,7 @@
 
 #import "TestClasses.h"
 
-<<<<<<< HEAD
 const NSUInteger kTestDatabaseSizeMultiplicatorFactor = 2000;
-=======
-NSString *const kRealmFileExension = @"realm";
-
->>>>>>> be3badc6
 const NSUInteger kTopTipDelay = 250;
 const NSUInteger kMaxFilesPerCategory = 7;
 const CGFloat kMenuImageSize = 16;

--- conflicted
+++ resolved
@@ -51,7 +51,7 @@
 <div class="highlight-wrapper">
 
 {% highlight swift %}
-class Person : RLMObject {
+class Person: RLMObject {
     var name = ""
     var age = 0
 }
@@ -69,10 +69,6 @@
 
 // Model for Person
 @interface Person : RLMObject
-<<<<<<< HEAD
-@property (nonatomic) NSString *name;
-@property (nonatomic) NSDate   *birthdate;
-=======
 @property NSString      *name;
 @property NSDate        *birthdate;
 @property RLMArray<Dog> *dogs;
@@ -81,7 +77,6 @@
 
 // Implementations
 @implementation Dog
->>>>>>> 5f59ae1c
 @end
 
 @implementation Person
@@ -102,10 +97,10 @@
 
 {% highlight swift %}
 // Get the default Realm
-var realm = RLMRealm.defaultRealm()
+let realm = RLMRealm.defaultRealm()
 
 // Create a Person object
-var author = Person()
+let author = Person()
 author.name = "David Foster Wallace"
 author.age  = 46
 
@@ -147,26 +142,20 @@
 
 {% highlight swift %}
 // Query the default Realm
-var dogs = Dog.allObjects()
+let dogs = Dog.allObjects()
 
 // Query a specific Realm
-var realm = RLMRealm.realmWithPath(realmPath, readOnly: false, error: nil)
-var otherDogs = Dog.allObjectsInRealm(realm)
+let realm = RLMRealm.realmWithPath(realmPath)
+let otherDogs = Dog.allObjectsInRealm(realm)
 {% endhighlight%}
 
 {% highlight objective-c %}
 // On the default Realm
 RLMArray *dogs = [Dog allObjects]; // retrieves all Dogs from the default Realm
 
-<<<<<<< HEAD
 // On a specific Realm
-RLMRealm *petsRealm = [RLMRealm realmWithPath:"pets.realm"]; // get a specific Realm
+RLMRealm *petsRealm = [RLMRealm realmWithPath:@"pets.realm"]; // get a specific Realm
 RLMArray *dogs = [Dog allObjectsInRealm:petsRealm]; // retrieve all Dogs from that Realm
-=======
-// On a specific Realm:
-RLMRealm *petsRealm = [RLMRealm realmWithPath:@"pets.realm"]; // get a specific Realm
-RLMArray *pets = [Dog allObjectsInRealm:petsRealm]; // retrieve all Dogs from that Realm
->>>>>>> 5f59ae1c
 {% endhighlight %}
 
 </div><!--/highlight-wrapper -->
@@ -182,21 +171,16 @@
 
 {% highlight swift %}
 // Query using a predicate string:
-var dogs = Dog.objectsWhere("color = 'tan' AND name BEGINSWITH 'B'")
+let dogs = Dog.objectsWhere("color = 'tan' AND name BEGINSWITH 'B'")
 
 // Query using an NSPredicate object:
-var predicate = NSPredicate(format: "color = %@ AND name BEGINSWITH %@", "tan", "B")
-var dogs = Dog.objectsWithPredicate(predicate)
-{% endhighlight%}
-
-{% highlight objective-c %}
-<<<<<<< HEAD
+let predicate = NSPredicate(format: "color = %@ AND name BEGINSWITH %@", "tan", "B")
+let dogs = Dog.objectsWithPredicate(predicate)
+{% endhighlight%}
+
+{% highlight objective-c %}
 // Query using a predicate string
 RLMArray *dogs = [Dog objectsWithPredicateFormat:@"color = 'tan' AND name BEGINSWITH 'B'"]; 
-=======
-// Using a predicate string:
-RLMArray *tanDogs = [Dog objectsWhere:@"color = 'tan' AND name BEGINSWITH 'B'"]; 
->>>>>>> 5f59ae1c
 
 // Query using an NSPredicate object
 NSPredicate *pred = [NSPredicate predicateWithFormat:@"color = %@ AND name BEGINSWITH %@",
@@ -241,13 +225,13 @@
 <div class="highlight-wrapper">
 
 {% highlight swift %}
-var tanDogs = Dog.objectsWhere("color = 'tan'")
-var tanDogsWithBNames = tanDogs.objectsWhere("name BEGINSWITH 'B'")
-{% endhighlight%}
-
-{% highlight objective-c %}
-RLMArray *tanDogs4 = [Dog objectsWhere:@"color = 'tan'"];
-RLMArray *tanDogsWithBNames = [tanDogs4 objectsWhere:@"name BEGINSWITH 'B'"];
+let tanDogs = Dog.objectsWhere("color = 'tan'")
+let tanDogsWithBNames = tanDogs.objectsWhere("name BEGINSWITH 'B'")
+{% endhighlight%}
+
+{% highlight objective-c %}
+RLMArray *tanDogs = [Dog objectsWhere:@"color = 'tan'"];
+RLMArray *tanDogsWithBNames = [tanDogs objectsWhere:@"name BEGINSWITH 'B'"];
 {% endhighlight %}
 
 </div><!--/highlight-wrapper -->
@@ -268,7 +252,7 @@
 {% highlight swift %}
 // You must call this method before accessing the default Realm
 RLMRealm.useInMemoryDefaultRealm()
-var realm = RLMRealm.defaultRealm()
+let realm = RLMRealm.defaultRealm()
 {% endhighlight%}
 
 {% highlight objective-c %}
@@ -299,7 +283,7 @@
 <div class="highlight-wrapper">
 
 {% highlight swift %}
-class Dog : RLMObject {
+class Dog: RLMObject {
     var name = ""
 }
 {% endhighlight%}
@@ -325,7 +309,7 @@
 <div class="highlight-wrapper">
 
 {% highlight swift %}
-class Dog : RLMObject {
+class Dog: RLMObject {
     ... // other property declarations
     var owner = Person()	
 }
@@ -347,8 +331,8 @@
 <div class="highlight-wrapper">
 
 {% highlight swift %}
-var jim = Person()
-var rex = Dog()
+let jim = Person()
+let rex = Dog()
 rex.owner = jim
 {% endhighlight%}
 
@@ -392,7 +376,7 @@
 <div class="highlight-wrapper">
 
 {% highlight swift %}
-Class Person : RLMObject {
+class Person: RLMObject {
     ... // other property declarations
     var dogs = RLMArray(objectClassName: Dog.className())
 }
@@ -414,15 +398,15 @@
 <div class="highlight-wrapper">
 
 {% highlight swift %}
-var some_dogs = Dog.objectsWhere("name contains 'Fido'")
-jim.dogs = some_dogs;
+let someDogs = Dog.objectsWhere("name contains 'Fido'")
+jim.dogs = someDogs;
 jim.dogs.addObject(rex)
 {% endhighlight%}
 
 {% highlight objective-c %}  
 // Jim is owner of Rex and all dogs named "Fido"
-RLMArray *some_dogs = [Dog objectsWhere:@"name contains 'Fido'"];
-[jim.dogs addObjectsFromArray:some_dogs];
+RLMArray *someDogs = [Dog objectsWhere:@"name contains 'Fido'"];
+[jim.dogs addObjectsFromArray:someDogs];
 [jim.dogs addObject:rex];
 {% endhighlight %}
 
@@ -467,28 +451,26 @@
 <div class="highlight-wrapper">
 
 {% highlight swift %}
-dispatch_async(queue, {
-
+dispatch_async(queue) {
     // Get realm and table instances for this thread
-    var realm = RLMRealm.defaultRealm()
+    let realm = RLMRealm.defaultRealm()
 
     // Break up the writing blocks into smaller portions
     // by starting a new transaction
-    for (var idx1 = 0; idx1 < 1000; idx1++) {
-	realm.beginWriteTransaction()
-
-	// Add row via dictionary. Order is ignored.
-	for (var idx2 = 0; idx2 < 1000; idx2++) {
-	    Person.createInDefaultRealmWithObject(
-		["name": "\(idx1)", "age": idx2]
-	    );
-	}
-
-	// Commit the write transaction
-	// to make this data available to other threads
-	realm.commitWriteTransaction()
+    for idx1 in 0..<1000 {
+		realm.beginWriteTransaction()
+
+		// Add row via dictionary. Order is ignored.
+		for idx2 in 0..<1000 {
+	    	Person.createInDefaultRealmWithObject(
+				["name": "\(idx1)", "age": idx2])
+		}
+
+		// Commit the write transaction
+		// to make this data available to other threads
+		realm.commitWriteTransaction()
     }
-});
+}
 {% endhighlight%}
 
 {% highlight objective-c %}
@@ -549,23 +531,23 @@
 
 {% highlight swift %}
 // Call the API
-var url = NSURL(string: "https://api.foursquare.com/v2/venues/search?near=San%20Francisco&limit=50")
-var response = NSData(contentsOfURL: url)
+let url = NSURL(string: "https://api.foursquare.com/v2/venues/search?near=San%20Francisco&limit=50")
+let response = NSData(contentsOfURL: url)
 
 // De-serialize the response to JSON
-var json = NSJSONSerialization.JSONObjectWithData(response,
+let json = NSJSONSerialization.JSONObjectWithData(response,
     options: NSJSONReadingOptions(0),
-    error: nil).objectForKey("response")
-{% endhighlight%}
-
-{% highlight objective-c %}
-RLMRealm * realm = [RLMRealm defaultRealm];
+    error: nil)["response"]
+{% endhighlight%}
+
+{% highlight objective-c %}
+RLMRealm *realm = [RLMRealm defaultRealm];
 
 // Call the API
 NSData *response = [ [NSData alloc] initWithContentsOfURL:
                      [NSURL URLWithString:@"https://api.foursquare.com/v2/venues/search?near=San%20Francisco&limit=50"]];
 
-// De-serialize the response to JSON
+// Deserialize the response to JSON
 NSDictionary *json = [[ NSJSONSerialization
                         JSONObjectWithData:response
                         options:kNilOptions
@@ -603,11 +585,11 @@
 <div class="highlight-wrapper">
 
 {% highlight swift %}
-class Contact : RLMObject {
+class Contact: RLMObject {
     var phone = ""
 }
 
-class Location : RLMObject {
+class Location: RLMObject {
     var latitude: Double = 0
     var longitude: Double = 0
     var zipCode = ""
@@ -616,7 +598,7 @@
     var country = ""
 }
 
-class Venue : RLMObject {
+class Venue: RLMObject {
     var id = ""
     var name = ""
     var contact = Contact()
@@ -660,7 +642,7 @@
 
 {% highlight swift %}
 //Extract the array of venues from the response
-var venues: AnyObject! = json.objectForKey("venues")
+let venues = json["venues"] as Array!
 
 defaultRealm.beginWriteTransaction()
 // Save one Venue object (& dependents) for each element of the array
@@ -717,7 +699,7 @@
 {% endhighlight %}
 </div><!--/highlight-wrapper -->
 
-Just changing your code to the new definition will work fine, if you have no data stored on disk under the old schema. But if you do, there will be a mismatch between what Realm sees defined in code, and the data Realm sees on disk. In short if you change your schema definition in one of your models and then instantiate a realm with [`[RLMRealm defaultRealm]`](api/Classes/RLMRealm.html#//api/name/defaultRealm) (or a similar realm instantiation call), that call will throw an NSException with a message that you should do a migration.
+Just changing your code to the new definition will work fine, if you have no data stored on disk under the old schema. But if you do, there will be a mismatch between what Realm sees defined in code, and the data Realm sees on disk. In short if you change your schema definition in one of your models and then instantiate a realm with [`[RLMRealm defaultRealm]`](api/Classes/RLMRealm.html#//api/name/defaultRealm) (or a similar realm instantiation call), that call will throw an NSException with a message that you should run a migration.
 
 Realms that contain at least one class that has been redefined must be migrated to the current schema before they can be accessed. To make this process easy, Realm provides specialized classes and methods for handling schema migration.
 

--- conflicted
+++ resolved
@@ -60,6 +60,14 @@
 		028481CB19CCFC9C0097A416 /* RLMTestObjects.m in Sources */ = {isa = PBXBuildFile; fileRef = E81A1FC71955FE0100FDED82 /* RLMTestObjects.m */; };
 		028481EF19CD032C0097A416 /* RLMTestObjects.m in Sources */ = {isa = PBXBuildFile; fileRef = E81A1FC71955FE0100FDED82 /* RLMTestObjects.m */; };
 		028481F019CD064B0097A416 /* Realm.framework in Frameworks */ = {isa = PBXBuildFile; fileRef = E856D1D5195614A300FB2FCF /* Realm.framework */; };
+		02AFB4631A80343600E11938 /* PropertyTests.m in Sources */ = {isa = PBXBuildFile; fileRef = 02AFB4611A80343600E11938 /* PropertyTests.m */; };
+		02AFB4641A80343600E11938 /* PropertyTests.m in Sources */ = {isa = PBXBuildFile; fileRef = 02AFB4611A80343600E11938 /* PropertyTests.m */; };
+		02AFB4651A80343600E11938 /* PropertyTests.m in Sources */ = {isa = PBXBuildFile; fileRef = 02AFB4611A80343600E11938 /* PropertyTests.m */; };
+		02AFB4661A80343600E11938 /* PropertyTests.m in Sources */ = {isa = PBXBuildFile; fileRef = 02AFB4611A80343600E11938 /* PropertyTests.m */; };
+		02AFB4671A80343600E11938 /* ResultsTests.m in Sources */ = {isa = PBXBuildFile; fileRef = 02AFB4621A80343600E11938 /* ResultsTests.m */; };
+		02AFB4681A80343600E11938 /* ResultsTests.m in Sources */ = {isa = PBXBuildFile; fileRef = 02AFB4621A80343600E11938 /* ResultsTests.m */; };
+		02AFB4691A80343600E11938 /* ResultsTests.m in Sources */ = {isa = PBXBuildFile; fileRef = 02AFB4621A80343600E11938 /* ResultsTests.m */; };
+		02AFB46A1A80343600E11938 /* ResultsTests.m in Sources */ = {isa = PBXBuildFile; fileRef = 02AFB4621A80343600E11938 /* ResultsTests.m */; };
 		02B8EF5919E601D80045A93D /* RLMResults.h in Headers */ = {isa = PBXBuildFile; fileRef = 02B8EF5819E601D80045A93D /* RLMResults.h */; settings = {ATTRIBUTES = (Public, ); }; };
 		02B8EF5A19E601D80045A93D /* RLMResults.h in Headers */ = {isa = PBXBuildFile; fileRef = 02B8EF5819E601D80045A93D /* RLMResults.h */; settings = {ATTRIBUTES = (Public, ); }; };
 		02B8EF5C19E7048D0045A93D /* RLMCollection.h in Headers */ = {isa = PBXBuildFile; fileRef = 02B8EF5B19E7048D0045A93D /* RLMCollection.h */; settings = {ATTRIBUTES = (Public, ); }; };
@@ -101,7 +109,7 @@
 		29E3C72B1A71C1C700B62C1D /* RLMObject_Private.h in Headers */ = {isa = PBXBuildFile; fileRef = E81A1F6D1955FC9300FDED82 /* RLMObject_Private.h */; settings = {ATTRIBUTES = (Private, ); }; };
 		29E3C72C1A71C1C700B62C1D /* RLMListBase.h in Headers */ = {isa = PBXBuildFile; fileRef = 023B19551A3BA90D0067FB81 /* RLMListBase.h */; settings = {ATTRIBUTES = (Private, ); }; };
 		29E3C72E1A71C1C700B62C1D /* RLMProperty.h in Headers */ = {isa = PBXBuildFile; fileRef = E81A1F761955FC9300FDED82 /* RLMProperty.h */; settings = {ATTRIBUTES = (Public, ); }; };
-		29E3C72F1A71C1C700B62C1D /* RLMProperty_Private.h in Headers */ = {isa = PBXBuildFile; fileRef = E81A1F751955FC9300FDED82 /* RLMProperty_Private.h */; };
+		29E3C72F1A71C1C700B62C1D /* RLMProperty_Private.h in Headers */ = {isa = PBXBuildFile; fileRef = E81A1F751955FC9300FDED82 /* RLMProperty_Private.h */; settings = {ATTRIBUTES = (Private, ); }; };
 		29E3C7301A71C1C700B62C1D /* RLMQueryUtil.hpp in Headers */ = {isa = PBXBuildFile; fileRef = E81A1F781955FC9300FDED82 /* RLMQueryUtil.hpp */; };
 		29E3C7311A71C1C700B62C1D /* RLMRealm.h in Headers */ = {isa = PBXBuildFile; fileRef = E81A1F7B1955FC9300FDED82 /* RLMRealm.h */; settings = {ATTRIBUTES = (Public, ); }; };
 		29E3C7321A71C1C700B62C1D /* RLMResults.h in Headers */ = {isa = PBXBuildFile; fileRef = 02B8EF5819E601D80045A93D /* RLMResults.h */; settings = {ATTRIBUTES = (Public, ); }; };
@@ -130,89 +138,9 @@
 		3F20DA2519BE1EA6007DE308 /* RLMUpdateChecker.mm in Sources */ = {isa = PBXBuildFile; fileRef = 3F20DA2119BE1EA6007DE308 /* RLMUpdateChecker.mm */; };
 		3F3243C019A6C7ED0035E94B /* Realm.framework in Frameworks */ = {isa = PBXBuildFile; fileRef = E856D1D5195614A300FB2FCF /* Realm.framework */; };
 		3F452EC619C2279800AFC154 /* RLMSwiftSupport.m in Sources */ = {isa = PBXBuildFile; fileRef = 3F452EC519C2279800AFC154 /* RLMSwiftSupport.m */; };
-<<<<<<< HEAD
 		3F8DCA6219930F8E0008BD7F /* RLMPredicateUtil.m in Sources */ = {isa = PBXBuildFile; fileRef = E8A543AE195C9C9E00990A20 /* RLMPredicateUtil.m */; };
 		3F8DCA6319930F8E0008BD7F /* RLMTestCase.m in Sources */ = {isa = PBXBuildFile; fileRef = E81A1FC51955FE0100FDED82 /* RLMTestCase.m */; };
 		3F8DCA6419930F8E0008BD7F /* ArrayPropertyTests.m in Sources */ = {isa = PBXBuildFile; fileRef = E81A1FB81955FE0100FDED82 /* ArrayPropertyTests.m */; };
-=======
-		3F512D9319F9A1F300746016 /* ArrayPropertyTests.m in Sources */ = {isa = PBXBuildFile; fileRef = E81A1FB81955FE0100FDED82 /* ArrayPropertyTests.m */; settings = {COMPILER_FLAGS = "-fobjc-arc-exceptions"; }; };
-		3F512D9519F9A1F300746016 /* DynamicTests.m in Sources */ = {isa = PBXBuildFile; fileRef = E81A1FBA1955FE0100FDED82 /* DynamicTests.m */; settings = {COMPILER_FLAGS = "-fobjc-arc-exceptions"; }; };
-		3F512D9619F9A1F300746016 /* EnumeratorTests.m in Sources */ = {isa = PBXBuildFile; fileRef = E81A1FBB1955FE0100FDED82 /* EnumeratorTests.m */; settings = {COMPILER_FLAGS = "-fobjc-arc-exceptions"; }; };
-		3F512D9719F9A1F300746016 /* LinkTests.m in Sources */ = {isa = PBXBuildFile; fileRef = E81A1FBC1955FE0100FDED82 /* LinkTests.m */; settings = {COMPILER_FLAGS = "-fobjc-arc-exceptions"; }; };
-		3F512D9819F9A1F300746016 /* MigrationTests.mm in Sources */ = {isa = PBXBuildFile; fileRef = 0207AB85195DFA15007EFB12 /* MigrationTests.mm */; };
-		3F512D9919F9A1F300746016 /* MixedTests.m in Sources */ = {isa = PBXBuildFile; fileRef = E81A1FBD1955FE0100FDED82 /* MixedTests.m */; settings = {COMPILER_FLAGS = "-fobjc-arc-exceptions"; }; };
-		3F512D9A19F9A1F300746016 /* ObjectInterfaceTests.m in Sources */ = {isa = PBXBuildFile; fileRef = E81A1FBE1955FE0100FDED82 /* ObjectInterfaceTests.m */; settings = {COMPILER_FLAGS = "-fobjc-arc-exceptions"; }; };
-		3F512D9B19F9A1F300746016 /* ObjectTests.m in Sources */ = {isa = PBXBuildFile; fileRef = E81A1FBF1955FE0100FDED82 /* ObjectTests.m */; settings = {COMPILER_FLAGS = "-fobjc-arc-exceptions"; }; };
-		3F512D9C19F9A1F300746016 /* PropertyTypeTest.mm in Sources */ = {isa = PBXBuildFile; fileRef = E81A1FC01955FE0100FDED82 /* PropertyTypeTest.mm */; };
-		3F512D9D19F9A1F300746016 /* QueryTests.m in Sources */ = {isa = PBXBuildFile; fileRef = E81A1FC11955FE0100FDED82 /* QueryTests.m */; settings = {COMPILER_FLAGS = "-fobjc-arc-exceptions"; }; };
-		3F512D9E19F9A1F300746016 /* RealmTests.mm in Sources */ = {isa = PBXBuildFile; fileRef = E81A1FC31955FE0100FDED82 /* RealmTests.mm */; };
-		3F512D9F19F9A1F300746016 /* RLMPredicateUtil.m in Sources */ = {isa = PBXBuildFile; fileRef = E8A543AE195C9C9E00990A20 /* RLMPredicateUtil.m */; settings = {COMPILER_FLAGS = "-fobjc-arc-exceptions"; }; };
-		3F512DA119F9A1F300746016 /* RLMTestCase.m in Sources */ = {isa = PBXBuildFile; fileRef = E81A1FC51955FE0100FDED82 /* RLMTestCase.m */; settings = {COMPILER_FLAGS = "-fobjc-arc-exceptions"; }; };
-		3F512DA219F9A1F300746016 /* RLMTestObjects.m in Sources */ = {isa = PBXBuildFile; fileRef = E81A1FC71955FE0100FDED82 /* RLMTestObjects.m */; settings = {COMPILER_FLAGS = "-fobjc-arc-exceptions"; }; };
-		3F512DA319F9A1F300746016 /* SchemaTests.mm in Sources */ = {isa = PBXBuildFile; fileRef = 0207AB86195DFA15007EFB12 /* SchemaTests.mm */; };
-		3F512DA419F9A1F300746016 /* SwiftArrayPropertyTests.swift in Sources */ = {isa = PBXBuildFile; fileRef = E82FA60A195632F20043A3C3 /* SwiftArrayPropertyTests.swift */; };
-		3F512DA519F9A1F300746016 /* SwiftArrayTests.swift in Sources */ = {isa = PBXBuildFile; fileRef = E82FA60B195632F20043A3C3 /* SwiftArrayTests.swift */; };
-		3F512DA619F9A1F300746016 /* SwiftDynamicTests.swift in Sources */ = {isa = PBXBuildFile; fileRef = E83AF538196DDE58002275B2 /* SwiftDynamicTests.swift */; };
-		3F512DA719F9A1F300746016 /* SwiftLinkTests.swift in Sources */ = {isa = PBXBuildFile; fileRef = E82FA60D195632F20043A3C3 /* SwiftLinkTests.swift */; };
-		3F512DA819F9A1F300746016 /* SwiftMixedTests.swift in Sources */ = {isa = PBXBuildFile; fileRef = E844CC62196DE91F0005A5E7 /* SwiftMixedTests.swift */; };
-		3F512DA919F9A1F300746016 /* SwiftObjectInterfaceTests.swift in Sources */ = {isa = PBXBuildFile; fileRef = E82FA60F195632F20043A3C3 /* SwiftObjectInterfaceTests.swift */; };
-		3F512DAA19F9A1F300746016 /* SwiftPropertyTypeTest.swift in Sources */ = {isa = PBXBuildFile; fileRef = 26F3CA681986CC86004623E1 /* SwiftPropertyTypeTest.swift */; };
-		3F512DAB19F9A1F300746016 /* SwiftRealmTests.swift in Sources */ = {isa = PBXBuildFile; fileRef = E81A1FD01955FE0100FDED82 /* SwiftRealmTests.swift */; };
-		3F512DAC19F9A1F300746016 /* SwiftTestCase.swift in Sources */ = {isa = PBXBuildFile; fileRef = E8F8D90A196CB8DD00475368 /* SwiftTestCase.swift */; };
-		3F512DAD19F9A1F300746016 /* SwiftTestObjects.swift in Sources */ = {isa = PBXBuildFile; fileRef = E8F8D90B196CB8DD00475368 /* SwiftTestObjects.swift */; };
-		3F512DAE19F9A1F300746016 /* SwiftUnicodeTests.swift in Sources */ = {isa = PBXBuildFile; fileRef = E891759A197A1B600068ACC6 /* SwiftUnicodeTests.swift */; };
-		3F512DAF19F9A1F300746016 /* TransactionTests.m in Sources */ = {isa = PBXBuildFile; fileRef = E81A1FD11955FE0100FDED82 /* TransactionTests.m */; settings = {COMPILER_FLAGS = "-fobjc-arc-exceptions"; }; };
-		3F512DB019F9A1F300746016 /* UnicodeTests.m in Sources */ = {isa = PBXBuildFile; fileRef = E8917597197A1B350068ACC6 /* UnicodeTests.m */; settings = {COMPILER_FLAGS = "-fobjc-arc-exceptions"; }; };
-		3F6B894719EF3C06004E8EA8 /* RLMAccessor.mm in Sources */ = {isa = PBXBuildFile; fileRef = E81A1F641955FC9300FDED82 /* RLMAccessor.mm */; };
-		3F6B894819EF3C06004E8EA8 /* RLMArray.mm in Sources */ = {isa = PBXBuildFile; fileRef = E81A1F671955FC9300FDED82 /* RLMArray.mm */; };
-		3F6B894919EF3C06004E8EA8 /* RLMArrayLinkView.mm in Sources */ = {isa = PBXBuildFile; fileRef = E81A1F691955FC9300FDED82 /* RLMArrayLinkView.mm */; };
-		3F6B894A19EF3C06004E8EA8 /* RLMResults.mm in Sources */ = {isa = PBXBuildFile; fileRef = E81A1F6A1955FC9300FDED82 /* RLMResults.mm */; };
-		3F6B894B19EF3C06004E8EA8 /* RLMConstants.m in Sources */ = {isa = PBXBuildFile; fileRef = E81A1F6C1955FC9300FDED82 /* RLMConstants.m */; };
-		3F6B894C19EF3C06004E8EA8 /* RLMMigration.mm in Sources */ = {isa = PBXBuildFile; fileRef = 0207AB7E195DF9FB007EFB12 /* RLMMigration.mm */; };
-		3F6B894D19EF3C06004E8EA8 /* RLMObject.mm in Sources */ = {isa = PBXBuildFile; fileRef = E81A1F6F1955FC9300FDED82 /* RLMObject.mm */; };
-		3F6B894E19EF3C06004E8EA8 /* RLMObjectSchema.mm in Sources */ = {isa = PBXBuildFile; fileRef = E81A1F721955FC9300FDED82 /* RLMObjectSchema.mm */; };
-		3F6B894F19EF3C06004E8EA8 /* RLMObjectStore.mm in Sources */ = {isa = PBXBuildFile; fileRef = E81A1F741955FC9300FDED82 /* RLMObjectStore.mm */; };
-		3F6B895019EF3C06004E8EA8 /* RLMProperty.mm in Sources */ = {isa = PBXBuildFile; fileRef = E81A1F771955FC9300FDED82 /* RLMProperty.mm */; };
-		3F6B895119EF3C06004E8EA8 /* RLMQueryUtil.mm in Sources */ = {isa = PBXBuildFile; fileRef = E81A1F791955FC9300FDED82 /* RLMQueryUtil.mm */; };
-		3F6B895219EF3C06004E8EA8 /* RLMRealm.mm in Sources */ = {isa = PBXBuildFile; fileRef = E81A1F7C1955FC9300FDED82 /* RLMRealm.mm */; };
-		3F6B895319EF3C06004E8EA8 /* RLMSchema.mm in Sources */ = {isa = PBXBuildFile; fileRef = E81A1F7F1955FC9300FDED82 /* RLMSchema.mm */; };
-		3F6B895419EF3C06004E8EA8 /* RLMSwiftSupport.m in Sources */ = {isa = PBXBuildFile; fileRef = 3F452EC519C2279800AFC154 /* RLMSwiftSupport.m */; };
-		3F6B895519EF3C06004E8EA8 /* RLMUpdateChecker.mm in Sources */ = {isa = PBXBuildFile; fileRef = 3F20DA2119BE1EA6007DE308 /* RLMUpdateChecker.mm */; };
-		3F6B895619EF3C06004E8EA8 /* RLMUtil.mm in Sources */ = {isa = PBXBuildFile; fileRef = E81A1F821955FC9300FDED82 /* RLMUtil.mm */; };
-		3F6B895919EF3C06004E8EA8 /* Realm.h in Headers */ = {isa = PBXBuildFile; fileRef = E8D89B9D1955FC6D00CF2B9A /* Realm.h */; settings = {ATTRIBUTES = (Public, ); }; };
-		3F6B895A19EF3C06004E8EA8 /* RLMAccessor.h in Headers */ = {isa = PBXBuildFile; fileRef = E81A1F631955FC9300FDED82 /* RLMAccessor.h */; };
-		3F6B895B19EF3C06004E8EA8 /* RLMArray.h in Headers */ = {isa = PBXBuildFile; fileRef = E81A1F661955FC9300FDED82 /* RLMArray.h */; settings = {ATTRIBUTES = (Public, ); }; };
-		3F6B895C19EF3C06004E8EA8 /* RLMCollection.h in Headers */ = {isa = PBXBuildFile; fileRef = 02B8EF5B19E7048D0045A93D /* RLMCollection.h */; settings = {ATTRIBUTES = (Public, ); }; };
-		3F6B895D19EF3C06004E8EA8 /* RLMArray_Private.hpp in Headers */ = {isa = PBXBuildFile; fileRef = E81A1F651955FC9300FDED82 /* RLMArray_Private.hpp */; };
-		3F6B895E19EF3C06004E8EA8 /* RLMConstants.h in Headers */ = {isa = PBXBuildFile; fileRef = E81A1F6B1955FC9300FDED82 /* RLMConstants.h */; settings = {ATTRIBUTES = (Public, ); }; };
-		3F6B895F19EF3C06004E8EA8 /* RLMResults.h in Headers */ = {isa = PBXBuildFile; fileRef = 02B8EF5819E601D80045A93D /* RLMResults.h */; settings = {ATTRIBUTES = (Public, ); }; };
-		3F6B896019EF3C06004E8EA8 /* RLMMigration.h in Headers */ = {isa = PBXBuildFile; fileRef = 0207AB7D195DF9FB007EFB12 /* RLMMigration.h */; settings = {ATTRIBUTES = (Public, ); }; };
-		3F6B896119EF3C06004E8EA8 /* RLMMigration_Private.h in Headers */ = {isa = PBXBuildFile; fileRef = 0207AB7C195DF9FB007EFB12 /* RLMMigration_Private.h */; settings = {ATTRIBUTES = (Private, ); }; };
-		3F6B896219EF3C06004E8EA8 /* RLMObject.h in Headers */ = {isa = PBXBuildFile; fileRef = E81A1F6E1955FC9300FDED82 /* RLMObject.h */; settings = {ATTRIBUTES = (Public, ); }; };
-		3F6B896319EF3C06004E8EA8 /* RLMObject_Private.h in Headers */ = {isa = PBXBuildFile; fileRef = E81A1F6D1955FC9300FDED82 /* RLMObject_Private.h */; settings = {ATTRIBUTES = (Private, ); }; };
-		3F6B896419EF3C06004E8EA8 /* RLMObjectSchema.h in Headers */ = {isa = PBXBuildFile; fileRef = E81A1F711955FC9300FDED82 /* RLMObjectSchema.h */; settings = {ATTRIBUTES = (Public, ); }; };
-		3F6B896519EF3C06004E8EA8 /* RLMObjectSchema_Private.hpp in Headers */ = {isa = PBXBuildFile; fileRef = E81A1F701955FC9300FDED82 /* RLMObjectSchema_Private.hpp */; };
-		3F6B896619EF3C06004E8EA8 /* RLMSwiftSupport.h in Headers */ = {isa = PBXBuildFile; fileRef = 3FE79FF719BA6A5900780C9A /* RLMSwiftSupport.h */; };
-		3F6B896819EF3C06004E8EA8 /* RLMPlatform.h in Headers */ = {isa = PBXBuildFile; fileRef = 024E6093198B2D51002FA042 /* RLMPlatform.h */; settings = {ATTRIBUTES = (Public, ); }; };
-		3F6B896919EF3C06004E8EA8 /* RLMProperty.h in Headers */ = {isa = PBXBuildFile; fileRef = E81A1F761955FC9300FDED82 /* RLMProperty.h */; settings = {ATTRIBUTES = (Public, ); }; };
-		3F6B896A19EF3C06004E8EA8 /* RLMProperty_Private.h in Headers */ = {isa = PBXBuildFile; fileRef = E81A1F751955FC9300FDED82 /* RLMProperty_Private.h */; settings = {ATTRIBUTES = (Private, ); }; };
-		3F6B896B19EF3C06004E8EA8 /* RLMQueryUtil.hpp in Headers */ = {isa = PBXBuildFile; fileRef = E81A1F781955FC9300FDED82 /* RLMQueryUtil.hpp */; };
-		3F6B896C19EF3C06004E8EA8 /* RLMRealm.h in Headers */ = {isa = PBXBuildFile; fileRef = E81A1F7B1955FC9300FDED82 /* RLMRealm.h */; settings = {ATTRIBUTES = (Public, ); }; };
-		3F6B896D19EF3C06004E8EA8 /* RLMRealm_Dynamic.h in Headers */ = {isa = PBXBuildFile; fileRef = E8951F01196C96DE00D6461C /* RLMRealm_Dynamic.h */; settings = {ATTRIBUTES = (Private, ); }; };
-		3F6B896E19EF3C06004E8EA8 /* RLMRealm_Private.hpp in Headers */ = {isa = PBXBuildFile; fileRef = E81A1F7A1955FC9300FDED82 /* RLMRealm_Private.hpp */; };
-		3F6B896F19EF3C06004E8EA8 /* RLMSchema.h in Headers */ = {isa = PBXBuildFile; fileRef = E81A1F7E1955FC9300FDED82 /* RLMSchema.h */; settings = {ATTRIBUTES = (Public, ); }; };
-		3F6B897019EF3C06004E8EA8 /* RLMSchema_Private.h in Headers */ = {isa = PBXBuildFile; fileRef = E81A1F7D1955FC9300FDED82 /* RLMSchema_Private.h */; settings = {ATTRIBUTES = (Private, ); }; };
-		3F6B897119EF3C06004E8EA8 /* RLMUpdateChecker.hpp in Headers */ = {isa = PBXBuildFile; fileRef = 3F20DA2019BE1EA6007DE308 /* RLMUpdateChecker.hpp */; };
-		3F6B897219EF3C06004E8EA8 /* RLMUtil.hpp in Headers */ = {isa = PBXBuildFile; fileRef = E81A1F811955FC9300FDED82 /* RLMUtil.hpp */; };
-		3F6B89AF19EF40BA004E8EA8 /* libtightdb-ios.a in Frameworks */ = {isa = PBXBuildFile; fileRef = 3F6B89AE19EF40BA004E8EA8 /* libtightdb-ios.a */; };
-		3F7792371A60A646004E4CA6 /* ResultsTests.m in Sources */ = {isa = PBXBuildFile; fileRef = 3F7792361A60A646004E4CA6 /* ResultsTests.m */; settings = {COMPILER_FLAGS = "-fobjc-arc-exceptions"; }; };
-		3F7792381A60A646004E4CA6 /* ResultsTests.m in Sources */ = {isa = PBXBuildFile; fileRef = 3F7792361A60A646004E4CA6 /* ResultsTests.m */; settings = {COMPILER_FLAGS = "-fobjc-arc-exceptions"; }; };
-		3F7792391A60A646004E4CA6 /* ResultsTests.m in Sources */ = {isa = PBXBuildFile; fileRef = 3F7792361A60A646004E4CA6 /* ResultsTests.m */; settings = {COMPILER_FLAGS = "-fobjc-arc-exceptions"; }; };
-		3F77923A1A60A646004E4CA6 /* ResultsTests.m in Sources */ = {isa = PBXBuildFile; fileRef = 3F7792361A60A646004E4CA6 /* ResultsTests.m */; settings = {COMPILER_FLAGS = "-fobjc-arc-exceptions"; }; };
-		3F8DCA6219930F8E0008BD7F /* RLMPredicateUtil.m in Sources */ = {isa = PBXBuildFile; fileRef = E8A543AE195C9C9E00990A20 /* RLMPredicateUtil.m */; settings = {COMPILER_FLAGS = "-fobjc-arc-exceptions"; }; };
-		3F8DCA6319930F8E0008BD7F /* RLMTestCase.m in Sources */ = {isa = PBXBuildFile; fileRef = E81A1FC51955FE0100FDED82 /* RLMTestCase.m */; settings = {COMPILER_FLAGS = "-fobjc-arc-exceptions"; }; };
-		3F8DCA6419930F8E0008BD7F /* ArrayPropertyTests.m in Sources */ = {isa = PBXBuildFile; fileRef = E81A1FB81955FE0100FDED82 /* ArrayPropertyTests.m */; settings = {COMPILER_FLAGS = "-fobjc-arc-exceptions"; }; };
->>>>>>> cde95af2
 		3F8DCA6519930F8E0008BD7F /* SchemaTests.mm in Sources */ = {isa = PBXBuildFile; fileRef = 0207AB86195DFA15007EFB12 /* SchemaTests.mm */; };
 		3F8DCA6619930F8E0008BD7F /* TransactionTests.m in Sources */ = {isa = PBXBuildFile; fileRef = E81A1FD11955FE0100FDED82 /* TransactionTests.m */; };
 		3F8DCA6719930F8E0008BD7F /* UnicodeTests.m in Sources */ = {isa = PBXBuildFile; fileRef = E8917597197A1B350068ACC6 /* UnicodeTests.m */; };
@@ -255,17 +183,6 @@
 		3FDE338D19C39A87003B7DBA /* RLMSupport.swift in Sources */ = {isa = PBXBuildFile; fileRef = E88C36FF19745E5500C9963D /* RLMSupport.swift */; };
 		3FE79FF819BA6A5900780C9A /* RLMSwiftSupport.h in Headers */ = {isa = PBXBuildFile; fileRef = 3FE79FF719BA6A5900780C9A /* RLMSwiftSupport.h */; };
 		3FE79FF919BA6A5900780C9A /* RLMSwiftSupport.h in Headers */ = {isa = PBXBuildFile; fileRef = 3FE79FF719BA6A5900780C9A /* RLMSwiftSupport.h */; };
-<<<<<<< HEAD
-=======
-		C0269E231A801FE70036E048 /* RLMPropertyTests.m in Sources */ = {isa = PBXBuildFile; fileRef = C0269E221A801FE70036E048 /* RLMPropertyTests.m */; };
-		C0269E241A801FE70036E048 /* RLMPropertyTests.m in Sources */ = {isa = PBXBuildFile; fileRef = C0269E221A801FE70036E048 /* RLMPropertyTests.m */; };
-		C0269E251A801FE70036E048 /* RLMPropertyTests.m in Sources */ = {isa = PBXBuildFile; fileRef = C0269E221A801FE70036E048 /* RLMPropertyTests.m */; };
-		C0269E261A801FE70036E048 /* RLMPropertyTests.m in Sources */ = {isa = PBXBuildFile; fileRef = C0269E221A801FE70036E048 /* RLMPropertyTests.m */; };
-		C0FE75C11A79B60800326886 /* RLMUtilTests.mm in Sources */ = {isa = PBXBuildFile; fileRef = C0FE75C01A79B60800326886 /* RLMUtilTests.mm */; };
-		C0FE75C21A79B60800326886 /* RLMUtilTests.mm in Sources */ = {isa = PBXBuildFile; fileRef = C0FE75C01A79B60800326886 /* RLMUtilTests.mm */; };
-		C0FE75C31A79B60800326886 /* RLMUtilTests.mm in Sources */ = {isa = PBXBuildFile; fileRef = C0FE75C01A79B60800326886 /* RLMUtilTests.mm */; };
-		C0FE75C41A79B60800326886 /* RLMUtilTests.mm in Sources */ = {isa = PBXBuildFile; fileRef = C0FE75C01A79B60800326886 /* RLMUtilTests.mm */; };
->>>>>>> cde95af2
 		E81A1F851955FC9300FDED82 /* RLMAccessor.h in Headers */ = {isa = PBXBuildFile; fileRef = E81A1F631955FC9300FDED82 /* RLMAccessor.h */; };
 		E81A1F861955FC9300FDED82 /* RLMAccessor.mm in Sources */ = {isa = PBXBuildFile; fileRef = E81A1F641955FC9300FDED82 /* RLMAccessor.mm */; };
 		E81A1F881955FC9300FDED82 /* RLMArray_Private.hpp in Headers */ = {isa = PBXBuildFile; fileRef = E81A1F651955FC9300FDED82 /* RLMArray_Private.hpp */; };
@@ -465,6 +382,8 @@
 		024E6093198B2D51002FA042 /* RLMPlatform.h */ = {isa = PBXFileReference; fileEncoding = 4; lastKnownFileType = sourcecode.c.h; path = RLMPlatform.h; sourceTree = "<group>"; };
 		024E6096198B2D59002FA042 /* RLMPlatform.h */ = {isa = PBXFileReference; fileEncoding = 4; lastKnownFileType = sourcecode.c.h; path = RLMPlatform.h; sourceTree = "<group>"; };
 		026B0F2C1A780680005E26C8 /* iOS Dynamic Tests.xctest */ = {isa = PBXFileReference; explicitFileType = wrapper.cfbundle; includeInIndex = 0; path = "iOS Dynamic Tests.xctest"; sourceTree = BUILT_PRODUCTS_DIR; };
+		02AFB4611A80343600E11938 /* PropertyTests.m */ = {isa = PBXFileReference; fileEncoding = 4; lastKnownFileType = sourcecode.c.objc; path = PropertyTests.m; sourceTree = "<group>"; };
+		02AFB4621A80343600E11938 /* ResultsTests.m */ = {isa = PBXFileReference; fileEncoding = 4; lastKnownFileType = sourcecode.c.objc; path = ResultsTests.m; sourceTree = "<group>"; };
 		02B8EF5819E601D80045A93D /* RLMResults.h */ = {isa = PBXFileReference; fileEncoding = 4; lastKnownFileType = sourcecode.c.h; path = RLMResults.h; sourceTree = "<group>"; };
 		02B8EF5B19E7048D0045A93D /* RLMCollection.h */ = {isa = PBXFileReference; fileEncoding = 4; lastKnownFileType = sourcecode.c.h; path = RLMCollection.h; sourceTree = "<group>"; };
 		02E334C21A5F3C45009F8810 /* module.modulemap */ = {isa = PBXFileReference; lastKnownFileType = "sourcecode.module-map"; path = module.modulemap; sourceTree = "<group>"; };
@@ -484,11 +403,6 @@
 		3F6B89AE19EF40BA004E8EA8 /* libtightdb-ios.a */ = {isa = PBXFileReference; lastKnownFileType = archive.ar; name = "libtightdb-ios.a"; path = "../core/libtightdb-ios.a"; sourceTree = "<group>"; };
 		3F8DCA5719930F550008BD7F /* iOS Device Tests.xctest */ = {isa = PBXFileReference; explicitFileType = wrapper.cfbundle; includeInIndex = 0; path = "iOS Device Tests.xctest"; sourceTree = BUILT_PRODUCTS_DIR; };
 		3FE79FF719BA6A5900780C9A /* RLMSwiftSupport.h */ = {isa = PBXFileReference; fileEncoding = 4; lastKnownFileType = sourcecode.c.h; path = RLMSwiftSupport.h; sourceTree = "<group>"; };
-<<<<<<< HEAD
-=======
-		C0269E221A801FE70036E048 /* RLMPropertyTests.m */ = {isa = PBXFileReference; fileEncoding = 4; lastKnownFileType = sourcecode.c.objc; path = RLMPropertyTests.m; sourceTree = "<group>"; };
-		C0FE75C01A79B60800326886 /* RLMUtilTests.mm */ = {isa = PBXFileReference; fileEncoding = 4; lastKnownFileType = sourcecode.cpp.objcpp; path = RLMUtilTests.mm; sourceTree = "<group>"; };
->>>>>>> cde95af2
 		E81A1F621955FC9300FDED82 /* Realm-Info.plist */ = {isa = PBXFileReference; fileEncoding = 4; lastKnownFileType = text.plist.xml; path = "Realm-Info.plist"; sourceTree = "<group>"; };
 		E81A1F631955FC9300FDED82 /* RLMAccessor.h */ = {isa = PBXFileReference; fileEncoding = 4; lastKnownFileType = sourcecode.c.h; path = RLMAccessor.h; sourceTree = "<group>"; };
 		E81A1F641955FC9300FDED82 /* RLMAccessor.mm */ = {isa = PBXFileReference; fileEncoding = 4; lastKnownFileType = sourcecode.cpp.objcpp; path = RLMAccessor.mm; sourceTree = "<group>"; };
@@ -651,6 +565,8 @@
 		E81A20061955FE1600FDED82 /* Objective-C */ = {
 			isa = PBXGroup;
 			children = (
+				02AFB4611A80343600E11938 /* PropertyTests.m */,
+				02AFB4621A80343600E11938 /* ResultsTests.m */,
 				E81A1FB81955FE0100FDED82 /* ArrayPropertyTests.m */,
 				E81A1FBA1955FE0100FDED82 /* DynamicTests.m */,
 				E81A1FBB1955FE0100FDED82 /* EnumeratorTests.m */,
@@ -672,11 +588,6 @@
 				0207AB86195DFA15007EFB12 /* SchemaTests.mm */,
 				E81A1FD11955FE0100FDED82 /* TransactionTests.m */,
 				E8917597197A1B350068ACC6 /* UnicodeTests.m */,
-<<<<<<< HEAD
-=======
-				C0FE75C01A79B60800326886 /* RLMUtilTests.mm */,
-				C0269E221A801FE70036E048 /* RLMPropertyTests.m */,
->>>>>>> cde95af2
 			);
 			name = "Objective-C";
 			sourceTree = "<group>";
@@ -830,11 +741,11 @@
 				29E3C7291A71C1C700B62C1D /* RLMSchema_Private.h in Headers */,
 				29EDB8E31A77070200458D80 /* RLMRealm_Private.h in Headers */,
 				29E3C72B1A71C1C700B62C1D /* RLMObject_Private.h in Headers */,
+				29E3C72F1A71C1C700B62C1D /* RLMProperty_Private.h in Headers */,
 				29EDB8E81A7710B700458D80 /* RLMResults_Private.h in Headers */,
 				29E3C72E1A71C1C700B62C1D /* RLMProperty.h in Headers */,
 				29EDB8EC1A7712E500458D80 /* RLMObjectSchema_Private.h in Headers */,
 				29E3C7231A71C1C700B62C1D /* RLMMigration_Private.h in Headers */,
-				29E3C72F1A71C1C700B62C1D /* RLMProperty_Private.h in Headers */,
 				29E3C7301A71C1C700B62C1D /* RLMQueryUtil.hpp in Headers */,
 				29E3C7311A71C1C700B62C1D /* RLMRealm.h in Headers */,
 				29E3C7321A71C1C700B62C1D /* RLMResults.h in Headers */,
@@ -867,11 +778,11 @@
 				E856D20C1956154C00FB2FCF /* RLMSchema_Private.h in Headers */,
 				29EDB8E21A77070200458D80 /* RLMRealm_Private.h in Headers */,
 				29EDB8DD1A7705EA00458D80 /* RLMObject_Private.h in Headers */,
+				E856D2041956154C00FB2FCF /* RLMProperty_Private.h in Headers */,
 				29EDB8E71A7710B700458D80 /* RLMResults_Private.h in Headers */,
 				E856D2051956154C00FB2FCF /* RLMProperty.h in Headers */,
 				29EDB8EB1A7712E500458D80 /* RLMObjectSchema_Private.h in Headers */,
 				0207AB80195DF9FB007EFB12 /* RLMMigration_Private.h in Headers */,
-				E856D2041956154C00FB2FCF /* RLMProperty_Private.h in Headers */,
 				E856D2071956154C00FB2FCF /* RLMQueryUtil.hpp in Headers */,
 				E856D20A1956154C00FB2FCF /* RLMRealm.h in Headers */,
 				02B8EF5A19E601D80045A93D /* RLMResults.h in Headers */,
@@ -899,23 +810,16 @@
 				024E6097198B2D59002FA042 /* RLMPlatform.h in Headers */,
 				29EDB8D81A7703C500458D80 /* RLMObjectStore.h in Headers */,
 				E81A1FA11955FC9300FDED82 /* RLMProperty.h in Headers */,
-<<<<<<< HEAD
 				E81A1FA41955FC9300FDED82 /* RLMQueryUtil.hpp in Headers */,
 				023B19591A3BA90D0067FB81 /* RLMListBase.h in Headers */,
 				E81A1FAB1955FC9300FDED82 /* RLMSchema_Private.h in Headers */,
-=======
-				29FA58801A7ACE7700A222E5 /* RLMObjectSchema_Private.h in Headers */,
-				0207AB7F195DF9FB007EFB12 /* RLMMigration_Private.h in Headers */,
-				E81A1FA41955FC9300FDED82 /* RLMQueryUtil.hpp in Headers */,
-				E81A1FA01955FC9300FDED82 /* RLMProperty_Private.h in Headers */,
->>>>>>> cde95af2
 				E81A1FA81955FC9300FDED82 /* RLMRealm.h in Headers */,
 				29EDB8E11A77070200458D80 /* RLMRealm_Private.h in Headers */,
 				29EDB8DE1A7705EB00458D80 /* RLMObject_Private.h in Headers */,
+				E81A1FA01955FC9300FDED82 /* RLMProperty_Private.h in Headers */,
 				29EDB8E61A7710B700458D80 /* RLMResults_Private.h in Headers */,
 				29EDB8EA1A7712E500458D80 /* RLMObjectSchema_Private.h in Headers */,
 				E81A1F991955FC9300FDED82 /* RLMObjectSchema_Private.hpp in Headers */,
-				E81A1FA01955FC9300FDED82 /* RLMProperty_Private.h in Headers */,
 				0207AB7F195DF9FB007EFB12 /* RLMMigration_Private.h in Headers */,
 				E81A1F881955FC9300FDED82 /* RLMArray_Private.hpp in Headers */,
 				02B8EF5919E601D80045A93D /* RLMResults.h in Headers */,
@@ -1248,9 +1152,11 @@
 				026B0F0B1A780680005E26C8 /* DynamicTests.m in Sources */,
 				026B0F0C1A780680005E26C8 /* EnumeratorTests.m in Sources */,
 				026B0F0D1A780680005E26C8 /* LinkTests.m in Sources */,
+				02AFB4651A80343600E11938 /* PropertyTests.m in Sources */,
 				026B0F0E1A780680005E26C8 /* MigrationTests.mm in Sources */,
 				026B0F0F1A780680005E26C8 /* MixedTests.m in Sources */,
 				026B0F101A780680005E26C8 /* ObjectInterfaceTests.m in Sources */,
+				02AFB4691A80343600E11938 /* ResultsTests.m in Sources */,
 				026B0F111A780680005E26C8 /* ObjectTests.m in Sources */,
 				026B0F121A780680005E26C8 /* PropertyTypeTest.mm in Sources */,
 				026B0F131A780680005E26C8 /* QueryTests.m in Sources */,
@@ -1280,7 +1186,6 @@
 			isa = PBXSourcesBuildPhase;
 			buildActionMask = 2147483647;
 			files = (
-<<<<<<< HEAD
 				29E3C7081A71C1C700B62C1D /* RLMAccessor.mm in Sources */,
 				29E3C7091A71C1C700B62C1D /* RLMArray.mm in Sources */,
 				29E3C70A1A71C1C700B62C1D /* RLMArrayLinkView.mm in Sources */,
@@ -1299,40 +1204,6 @@
 				29E3C7171A71C1C700B62C1D /* RLMUpdateChecker.mm in Sources */,
 				29E3C7181A71C1C700B62C1D /* RLMUtil.mm in Sources */,
 				29E3C7191A71C1C700B62C1D /* RLMObjectBase.mm in Sources */,
-=======
-				3F512D9319F9A1F300746016 /* ArrayPropertyTests.m in Sources */,
-				3F512D9519F9A1F300746016 /* DynamicTests.m in Sources */,
-				3F512D9619F9A1F300746016 /* EnumeratorTests.m in Sources */,
-				3F512D9719F9A1F300746016 /* LinkTests.m in Sources */,
-				3F512D9819F9A1F300746016 /* MigrationTests.mm in Sources */,
-				3F512D9919F9A1F300746016 /* MixedTests.m in Sources */,
-				C0FE75C41A79B60800326886 /* RLMUtilTests.mm in Sources */,
-				3F512D9A19F9A1F300746016 /* ObjectInterfaceTests.m in Sources */,
-				3F512D9B19F9A1F300746016 /* ObjectTests.m in Sources */,
-				3F512D9C19F9A1F300746016 /* PropertyTypeTest.mm in Sources */,
-				3F512D9D19F9A1F300746016 /* QueryTests.m in Sources */,
-				3F512D9E19F9A1F300746016 /* RealmTests.mm in Sources */,
-				3F77923A1A60A646004E4CA6 /* ResultsTests.m in Sources */,
-				3F512D9F19F9A1F300746016 /* RLMPredicateUtil.m in Sources */,
-				02689E021A572DCA00C8AE9D /* RLMSupport.swift in Sources */,
-				3F512DA119F9A1F300746016 /* RLMTestCase.m in Sources */,
-				C0269E261A801FE70036E048 /* RLMPropertyTests.m in Sources */,
-				3F512DA219F9A1F300746016 /* RLMTestObjects.m in Sources */,
-				3F512DA319F9A1F300746016 /* SchemaTests.mm in Sources */,
-				3F512DA419F9A1F300746016 /* SwiftArrayPropertyTests.swift in Sources */,
-				3F512DA519F9A1F300746016 /* SwiftArrayTests.swift in Sources */,
-				3F512DA619F9A1F300746016 /* SwiftDynamicTests.swift in Sources */,
-				3F512DA719F9A1F300746016 /* SwiftLinkTests.swift in Sources */,
-				3F512DA819F9A1F300746016 /* SwiftMixedTests.swift in Sources */,
-				3F512DA919F9A1F300746016 /* SwiftObjectInterfaceTests.swift in Sources */,
-				3F512DAA19F9A1F300746016 /* SwiftPropertyTypeTest.swift in Sources */,
-				3F512DAB19F9A1F300746016 /* SwiftRealmTests.swift in Sources */,
-				3F512DAC19F9A1F300746016 /* SwiftTestCase.swift in Sources */,
-				3F512DAD19F9A1F300746016 /* SwiftTestObjects.swift in Sources */,
-				3F512DAE19F9A1F300746016 /* SwiftUnicodeTests.swift in Sources */,
-				3F512DAF19F9A1F300746016 /* TransactionTests.m in Sources */,
-				3F512DB019F9A1F300746016 /* UnicodeTests.m in Sources */,
->>>>>>> cde95af2
 			);
 			runOnlyForDeploymentPostprocessing = 0;
 		};
@@ -1348,6 +1219,7 @@
 			isa = PBXSourcesBuildPhase;
 			buildActionMask = 2147483647;
 			files = (
+				02AFB4661A80343600E11938 /* PropertyTests.m in Sources */,
 				3F8DCA6419930F8E0008BD7F /* ArrayPropertyTests.m in Sources */,
 				3F8DCA6919930F960008BD7F /* DynamicTests.m in Sources */,
 				3F8DCA6A19930F960008BD7F /* EnumeratorTests.m in Sources */,
@@ -1357,8 +1229,8 @@
 				3F8DCA6E19930F960008BD7F /* ObjectInterfaceTests.m in Sources */,
 				3F8DCA6F19930F960008BD7F /* ObjectTests.m in Sources */,
 				3F8DCA7019930F960008BD7F /* PerformanceTests.m in Sources */,
+				02AFB46A1A80343600E11938 /* ResultsTests.m in Sources */,
 				3F8DCA7119930F960008BD7F /* PropertyTypeTest.mm in Sources */,
-				C0269E251A801FE70036E048 /* RLMPropertyTests.m in Sources */,
 				3F8DCA7219930F960008BD7F /* QueryTests.m in Sources */,
 				3F8DCA7319930F960008BD7F /* RealmTests.mm in Sources */,
 				3F8DCA6219930F8E0008BD7F /* RLMPredicateUtil.m in Sources */,
@@ -1403,9 +1275,11 @@
 				E856D216195615A900FB2FCF /* DynamicTests.m in Sources */,
 				E856D217195615A900FB2FCF /* EnumeratorTests.m in Sources */,
 				E856D218195615A900FB2FCF /* LinkTests.m in Sources */,
+				02AFB4641A80343600E11938 /* PropertyTests.m in Sources */,
 				0207AB88195DFA15007EFB12 /* MigrationTests.mm in Sources */,
 				E856D219195615A900FB2FCF /* MixedTests.m in Sources */,
 				E856D21A195615A900FB2FCF /* ObjectInterfaceTests.m in Sources */,
+				02AFB4681A80343600E11938 /* ResultsTests.m in Sources */,
 				E856D21B195615A900FB2FCF /* ObjectTests.m in Sources */,
 				E856D21C195615A900FB2FCF /* PropertyTypeTest.mm in Sources */,
 				E856D21D195615A900FB2FCF /* QueryTests.m in Sources */,
@@ -1413,7 +1287,6 @@
 				E8A5DEEE1968E521006A50F6 /* RLMPredicateUtil.m in Sources */,
 				3FDE338D19C39A87003B7DBA /* RLMSupport.swift in Sources */,
 				E856D21F195615B100FB2FCF /* RLMTestCase.m in Sources */,
-				C0269E241A801FE70036E048 /* RLMPropertyTests.m in Sources */,
 				028481CB19CCFC9C0097A416 /* RLMTestObjects.m in Sources */,
 				0207AB8A195DFA15007EFB12 /* SchemaTests.mm in Sources */,
 				3F8DCA7619930FCB0008BD7F /* SwiftArrayPropertyTests.swift in Sources */,
@@ -1465,9 +1338,11 @@
 				E81A1FD51955FE0100FDED82 /* ArrayPropertyTests.m in Sources */,
 				E81A1FDB1955FE0100FDED82 /* EnumeratorTests.m in Sources */,
 				E81A1FDD1955FE0100FDED82 /* LinkTests.m in Sources */,
+				02AFB4631A80343600E11938 /* PropertyTests.m in Sources */,
 				0207AB87195DFA15007EFB12 /* MigrationTests.mm in Sources */,
 				E81A1FDF1955FE0100FDED82 /* MixedTests.m in Sources */,
 				E81A1FE11955FE0100FDED82 /* ObjectInterfaceTests.m in Sources */,
+				02AFB4671A80343600E11938 /* ResultsTests.m in Sources */,
 				E81A1FE31955FE0100FDED82 /* ObjectTests.m in Sources */,
 				E81A1FE51955FE0100FDED82 /* PropertyTypeTest.mm in Sources */,
 				E81A1FE71955FE0100FDED82 /* QueryTests.m in Sources */,
@@ -1475,7 +1350,6 @@
 				E8A5DEED1968E520006A50F6 /* RLMPredicateUtil.m in Sources */,
 				3FDCFEB619F6A8D3005E414A /* RLMSupport.swift in Sources */,
 				E81A1FEE1955FE0100FDED82 /* RLMTestCase.m in Sources */,
-				C0269E231A801FE70036E048 /* RLMPropertyTests.m in Sources */,
 				028481EF19CD032C0097A416 /* RLMTestObjects.m in Sources */,
 				0207AB89195DFA15007EFB12 /* SchemaTests.mm in Sources */,
 				3FB4FA1819F5D2740020D53B /* SwiftArrayPropertyTests.swift in Sources */,

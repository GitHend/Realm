--- conflicted
+++ resolved
@@ -284,15 +284,9 @@
     [t addRow:nil];
     STAssertEquals(t.rowCount, (NSUInteger)1,@"one row added");
     
-<<<<<<< HEAD
     TDBTable * subTable = [t TDBtableInColumnWithIndex:0 atRowIndex:0];
-    [subTable addEmptyRow];
+    [subTable addRow:nil];
     [subTable TDBsetBool:YES inColumnWithIndex:0 atRowIndex:0];
-=======
-    TDBTable * subTable = [t tableInColumnWithIndex:0 atRowIndex:0];
-    [subTable addRow:nil];
-    [subTable setBool:YES inColumnWithIndex:0 atRowIndex:0];
->>>>>>> 249daaa0
     TDBQuery *q = [t where];
     
     TDBView *v = [[[[q subtableInColumnWithIndex:0] boolIsEqualTo:YES inColumnWithIndex:0] parent] findAllRows];

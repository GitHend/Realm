#ifndef TIGHTDB_OBJC_UTIL_HPP
#define TIGHTDB_OBJC_UTIL_HPP

#include <cstddef>
#include <stdexcept>

#include <tightdb/util/safe_int_ops.hpp>
#include <tightdb/string_data.hpp>

struct ObjcStringAccessor {
    ObjcStringAccessor(const NSString* s)
    {
        using namespace std;
        using namespace tightdb;
        NSUInteger size = [s length];
        if (size == 0) {
            m_data = 0;
            m_size = 0;
        }
        else {
            size_t max_size;
            if (util::int_cast_with_overflow_detect([s maximumLengthOfBytesUsingEncoding:NSUTF8StringEncoding], max_size))
                throw runtime_error("String size overflow");
            char* data = new char[max_size];
            NSUInteger used;
            NSRange range = NSMakeRange(0, size);
            NSRange remaining_range;
            BOOL at_leat_one = [s getBytes:data maxLength:max_size usedLength:&used encoding:NSUTF8StringEncoding options:0 range:range remainingRange:&remaining_range];
            if (!at_leat_one || remaining_range.length != 0) {
                delete[] data;
                throw runtime_error("String transcoding failed");
            }
            m_data = data;
            m_size = used;
        }
    }

    ~ObjcStringAccessor()
    {
        delete[] m_data;
    }

    operator tightdb::StringData() const TIGHTDB_NOEXCEPT { return tightdb::StringData(m_data, m_size); }

private:
    const char* m_data;
    std::size_t m_size;
};

inline NSString* to_objc_string(tightdb::StringData s)
{
    using namespace std;
    using namespace tightdb;
    const char* data = s.data();
    NSUInteger size;
    if (util::int_cast_with_overflow_detect(s.size(), size))
        throw runtime_error("String size overflow");
    return [[NSString alloc] initWithBytes:data length:size encoding:NSUTF8StringEncoding];
}


// Still used in the new error strategy. Perhaps it should be public?
enum TightdbErr {
    tdb_err_Ok                    = 0,
    tdb_err_Fail                  = 1,
    tdb_err_FailRdOnly            = 2,
    tdb_err_File_AccessError      = 3,
    tdb_err_File_PermissionDenied = 4,
    tdb_err_File_Exists           = 5,
    tdb_err_File_NotFound         = 6,
    tdb_err_Rollback              = 7,
    tdb_err_InvalidDatabase       = 8,
    tdb_err_TableNotFound         = 9
};

inline NSError* make_tightdb_error(TightdbErr code, NSString* desc)
{
    NSMutableDictionary* details = [NSMutableDictionary dictionary];
    [details setValue:desc forKey:NSLocalizedDescriptionKey];
    return [NSError errorWithDomain:@"com.tightdb" code:code userInfo:details];
}

#define TIGHTDB_OBJC_SIZE_T_NUMBER_IN numberWithUnsignedLong
#define TIGHTDB_OBJC_SIZE_T_NUMBER_OUT unsignedLongValue

#define TIGHTDB_EXCEPTION_ERRHANDLER(action, fail_return_value) \
TIGHTDB_EXCEPTION_ERRHANDLER_EX(action, fail_return_value, error)

// This is the old macro, which should be phased out.
#define TIGHTDB_EXCEPTION_ERRHANDLER_EX(action, fail_return_value, err_var) \
try { action } \
catch (tightdb::util::File::AccessError& ex) { \
    if (err_var) \
        *err_var = make_tightdb_error(tdb_err_File_AccessError, [NSString stringWithUTF8String:ex.what()]); \
        return fail_return_value; \
} \
catch (std::exception& ex) { \
    if (err_var) \
        *err_var = make_tightdb_error(tdb_err_Fail, [NSString stringWithUTF8String:ex.what()]); \
        return fail_return_value; \
}

// This macro is part of the new error strategy, specifically for table value setters.
#define TIGHTDB_EXCEPTION_HANDLER_SETTERS(action, datatype) \
if (m_read_only) { \
    NSException* exception = [NSException exceptionWithName:@"tightdb:table_is_read_only" \
                                          reason:@"You tried to modify an immutable table" \
                                          userInfo:[NSMutableDictionary dictionary]]; \
    [exception raise]; \
} \
if (col_ndx >= [self getColumnCount]) { \
    NSException* exception = [NSException exceptionWithName:@"tightdb:column_index_out_of_bounds" \
                                          reason:@"The specified column index is not within the table bounds" \
                                          userInfo:[NSMutableDictionary dictionary]]; \
    [exception raise]; \
} \
if ([self getColumnType:col_ndx] != datatype) { \
    NSException* exception = [NSException exceptionWithName:@"tightdb:illegal_type" \
                                          reason:@"The supplied type is not compatible with the column type" \
                                          userInfo:[NSMutableDictionary dictionary]]; \
    [exception raise]; \
} \
if (row_ndx >= [self count]) { \
    NSException* exception = [NSException exceptionWithName:@"tightdb:row_index_out_of_bounds" \
                                          reason:@"The specified row index is not within the table bounds" \
                                          userInfo:[NSMutableDictionary dictionary]]; \
    [exception raise]; \
} \
try { action } \
catch(std::exception& ex) { \
    NSException* exception = [NSException exceptionWithName:@"tightdb:core_exception" \
                                          reason:[NSString stringWithUTF8String:ex.what()] \
                                          userInfo:[NSMutableDictionary dictionary]]; \
    [exception raise]; \
}

#define TIGHTDB_EXCEPTION_HANDLER_COLUMN_INDEX_VALID(columnIndex) \
<<<<<<< HEAD
if (columnIndex >= [self getColumnCount]) { \
    NSException* exception = [NSException exceptionWithName:@"tightdb:column_index_out_of_bounds" \
                                            reason:@"Tmmmhe specified column index is not within the table bounds" \
                                            userInfo:[NSMutableDictionary dictionary]]; \
    [exception raise]; \
} \


=======
    if (columnIndex >= [self getColumnCount]) { \
                        NSException* exception = [NSException exceptionWithName:@"tightdb:column_index_out_of_bounds" \
                                reason:@"The specified column index is not within the table bounds" \
                                userInfo:[NSMutableDictionary dictionary]]; \
    [exception raise]; \
} \

>>>>>>> 5147ce45
#define TIGHTDB_EXCEPTION_HANDLER_CORE_EXCEPTION(action) \
try { action } \
catch(std::exception& ex) { \
    NSException* exception = [NSException exceptionWithName:@"tightdb:core_exception" \
                                          reason:[NSString stringWithUTF8String:ex.what()] \
                                          userInfo:[NSMutableDictionary dictionary]]; \
    [exception raise]; \
}








#endif // TIGHTDB_OBJC_UTIL_HPP<|MERGE_RESOLUTION|>--- conflicted
+++ resolved
@@ -135,24 +135,13 @@
 }
 
 #define TIGHTDB_EXCEPTION_HANDLER_COLUMN_INDEX_VALID(columnIndex) \
-<<<<<<< HEAD
 if (columnIndex >= [self getColumnCount]) { \
-    NSException* exception = [NSException exceptionWithName:@"tightdb:column_index_out_of_bounds" \
-                                            reason:@"Tmmmhe specified column index is not within the table bounds" \
-                                            userInfo:[NSMutableDictionary dictionary]]; \
-    [exception raise]; \
-} \
-
-
-=======
-    if (columnIndex >= [self getColumnCount]) { \
                         NSException* exception = [NSException exceptionWithName:@"tightdb:column_index_out_of_bounds" \
                                 reason:@"The specified column index is not within the table bounds" \
                                 userInfo:[NSMutableDictionary dictionary]]; \
     [exception raise]; \
 } \
 
->>>>>>> 5147ce45
 #define TIGHTDB_EXCEPTION_HANDLER_CORE_EXCEPTION(action) \
 try { action } \
 catch(std::exception& ex) { \

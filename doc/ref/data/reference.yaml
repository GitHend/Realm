#
# Reference documentation data for Objective-C language binding
#
ID        : objc
TITLE     : 'Objective-C'
<<<<<<< HEAD
=======
STATUS:
  CODE    : Experimental
  DESCR   : >
            The Objective-C interface provides most of the functionality found in the
            core (C++) library. But the interface has not been tested as thoroughly
            as the core library, and it should be used with caution.

            Currently, the Objective-C interface is heavily extended and modfied.
            This implies that the API will likely change in the next release.
>>>>>>> 3496721f
DESCR     : >
            <b>The Objective C interface is under heavy reorganization, and this reference
            documentation might be out-of-date.</b>

            The goal of TightDB is to provide a high performance
            data storage for your applications.

            TightDB integrates seamless in Objective-C, making it
            fast to learn and easy to use.  You can replace your traditional data
            structures with TightDB. Whether it is a simple array of integers or a
            complex structure, you interface to TightDB as easily as using a
            standard array like container. But in addition you can
            handle much more data in much less space, you get powerful query
            possibilities in an intuitive language and the ability to share your data
            across all supported languages and platforms.

            The core of the framework is the class {@link class_table}. The
            class is a representation of the
            fundamental concept <strong>Table</strong>. You can use
<<<<<<< HEAD
            {@link class_table} in the situations where you know the table structure
=======
            {@link class_typed_table} in the situations where you know the table structure
>>>>>>> 3496721f
            a priori or when the data structure changes dynamically through the run time
            of the application.

            Tables organize data in columns and rows and data is compacted for
            low memory usage. The interface to the data resembles the native
            data structures. Moreover, tables can have nested tables as data. Using subtables
            and mixed types you can build arbitrarily complex data structures.

<<<<<<< HEAD
            It is possible to query data using the {@link class_query} and
=======
            It is possible to query data using the {@link class_dyn_query} and
>>>>>>> 3496721f
            class. Queries can be complex - involving
            any number of columns and values. You can either apply aggregate functions to you
            resulting data set or use the data set in your application as a
            {@link class_tableview} object.

            The {@link class_group} class lets you serialize tables to disk or memory. The
            TightDB data format is consistent across operating systems, hardware platforms,
            and programming languages. This implies that you can share data across applications
            and environments. For multi-threaded or multi-process applications, you can
            use the {@link class_shared_group}.

IMPORT    : [reference, typed_table_ref, dyn_table_ref, dyn_query_ref, group_ref, typed_view_ref, dyn_view_ref, shared_group_ref, typed_query_ref, mixed_ref]
IMPORTPATH: ../../tightdb/doc/ref_cpp/data


CATEGORIES:                       # list global class-id in order of appearence
- Typed Table:                    # Category header name
  - typed_table                   # Global Class name. File 'typed_table_ref.yaml'
  - typed_view
  - typed_query
- Dynamic Table:
  - dyn_table
  - dyn_view
  - dyn_query
- Collection:
  - group
  - shared_group
- Helpers:
  - mixed
#  - cursor

EXAMPLES  :
- DESCR   :
  CODE    : #ex_objc_intro           # id to example code

## Checked:
## dyn_table_ref<|MERGE_RESOLUTION|>--- conflicted
+++ resolved
@@ -3,8 +3,6 @@
 #
 ID        : objc
 TITLE     : 'Objective-C'
-<<<<<<< HEAD
-=======
 STATUS:
   CODE    : Experimental
   DESCR   : >
@@ -14,11 +12,7 @@
 
             Currently, the Objective-C interface is heavily extended and modfied.
             This implies that the API will likely change in the next release.
->>>>>>> 3496721f
 DESCR     : >
-            <b>The Objective C interface is under heavy reorganization, and this reference
-            documentation might be out-of-date.</b>
-
             The goal of TightDB is to provide a high performance
             data storage for your applications.
 
@@ -31,14 +25,10 @@
             possibilities in an intuitive language and the ability to share your data
             across all supported languages and platforms.
 
-            The core of the framework is the class {@link class_table}. The
+            The core of the framework is the class {@link class_dyn_table}. The
             class is a representation of the
             fundamental concept <strong>Table</strong>. You can use
-<<<<<<< HEAD
-            {@link class_table} in the situations where you know the table structure
-=======
             {@link class_typed_table} in the situations where you know the table structure
->>>>>>> 3496721f
             a priori or when the data structure changes dynamically through the run time
             of the application.
 
@@ -47,15 +37,11 @@
             data structures. Moreover, tables can have nested tables as data. Using subtables
             and mixed types you can build arbitrarily complex data structures.
 
-<<<<<<< HEAD
-            It is possible to query data using the {@link class_query} and
-=======
             It is possible to query data using the {@link class_dyn_query} and
->>>>>>> 3496721f
             class. Queries can be complex - involving
             any number of columns and values. You can either apply aggregate functions to you
             resulting data set or use the data set in your application as a
-            {@link class_tableview} object.
+            {@link class_dyn_tableview} object.
 
             The {@link class_group} class lets you serialize tables to disk or memory. The
             TightDB data format is consistent across operating systems, hardware platforms,

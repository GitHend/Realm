--- conflicted
+++ resolved
@@ -1,362 +1,352 @@
-#
-# Obj-C reference documentation for TableView class
-#
-
-# JJEPSEN delete renamed to remove (agreed with Kristian)
-# JJEPSEN removeLast (remove_last)
-# JJEPSEN cannot refer to columns with accessors (this is possible in c++ on a TableName::View using column().*)
-# JJEPSEN to_json, to_string
-# JJEPSEN c++ reference documentation note :  get/set should be replaced with operator overloading
-
-ID         : class_typed_tableview
-TITLE      : TableView (typed)
-SUMMARY    : *g_typed_view_intro_summary
-DESCR      : *g_typed_view_intro_descr
-SEE        :
-EXAMPLES   :
-<<<<<<< HEAD
-- DESCR    :
-  CODE     : ex_objc_typed_table_intro
-=======
-- DESCR:
-  CODE: ex_objc_typed_view_intro
->>>>>>> 265d9e7e
-IGNORE     : []
-
-CATEGORIES :
-- State:
-  METHODS:
-  - g_typed_view_size:
-      NAME     : count
-      SUMMARY  : *g_typed_table_size_summary
-      DESCR    : *g_typed_table_size_descr
-      SIGNATURE: (size_t)count
-      CONST    : True
-      RETURN:
-        TYPES  : size_t
-        DESCR  : The number of rows.
-      EXAMPLES:
-      - CODE   : ex_objc_typed_view_size
-        DESCR  :
-  - g_typed_view_is_empty:
-      NAME     : isEmpty
-      SUMMARY  : *g_typed_view_is_empty_summary
-      DESCR    : *g_typed_view_is_empty_descr
-      SIGNATURE: (BOOL)isEmpty
-      CONST    : True
-      RETURN:
-        TYPES  : bool
-        DESCR  : <code>true</code> if empty, <code>false</code> otherwise.
-      EXAMPLES:
-      - CODE   : ex_objc_typed_view_is_empty
-        DESCR  :
-- View:
-  METHODS:
-  - g_typed_view_clear:
-<<<<<<< HEAD
-      NAMES    : clear
-      SUMMARY  : *g_typed_table_clear_summary
-=======
-      NAME     : clear
-      SUMMARY  : *g_typed_table_clear_summary
->>>>>>> 265d9e7e
-      SIGNATURE: (void)clear
-      DESCR    : *g_typed_view_clear_descr
-      EXAMPLES:
-      - CODE   : ex_objc_typed_view_clear
-        DESCR  :
-- Rows:
-  METHODS:
-  - g_typed_view_get_source_ndx:
-      NAME     : getSourceNdx
-      SUMMARY  : *g_typed_view_get_source_ndx_summary
-      DESCR    : *g_typed_view_get_source_ndx_descr
-      SIGNATURE: (size_t)getSourceNdx:(size_t)ndx
-      CONST    : True
-      PARAMS:
-      - NAME   : ndx
-        TYPES  : size_t
-        DESCR  : The row index in the view.
-      RETURN:
-        TYPES  : size_t
-        DESCR  : The row index in the table.
-      EXAMPLES:
-      - CODE   : ex_objc_typed_view_get_source_ndx
-        DESCR  :
-  - g_typed_view_remove_row:
-      NAME     : remove
-      SUMMARY  : *g_typed_table_remove_row_summary
-      DESCR    : *g_typed_table_remove_row_descr
-      SIGNATURE: (void)remove:(size_t)ndx
-      PARAMS:
-      - NAME   : ndx
-        TYPES  : size_t
-        DESCR  : Position of row to delete.
-      EXAMPLES:
-      - CODE   : ex_objc_typed_table_remove
-        DESCR  :
-        
-  - g_typed_view_remove_last_row:
-      TODO     : soon
-
-      NAME     : removeLast
-      SUMMARY  : *g_typed_table_remove_last_row_summary
-      DESCR    : *g_typed_table_remove_last_row_descr
-      SIGNATURE: void remove_last();
-      EXAMPLES:
-      - CODE   : ex_objc_typed_table_remove_last_row
-        DESCR  :
-        
-        
-- Sub-tables:
-  METHODS:
-  - g_typed_view_get_subtable_size:
-      TODO     : soon
-
-      NAME     : getSubtableSize
-      SUMMARY  : Get size of subtable.
-      DESCR    : This method gets the size (number of rows) of a subtable.
-      CONST    : true
-      PARAMS:
-      - NAME   : row_ndx
-        TYPES  : size_t
-        DESCR  : The row index.
-      RETURN:
-        TYPES  : size_t
-        DESCR  : Number of rows.
-      EXAMPLES:
-      - CODE   : ex_objc_typed_view_get_subtable
-        DESCR  :
-        
-  - g_typed_view_clear_subtable:
-      TODO     : soon
-
-      NAME     : clearSubtable
-      SUMMARY  : Remove rows in subtable.
-      DESCR    : This method removes all rows in a subtable.
-      PARAMS:
-      - NAME   : row_ndx
-        TYPES  : size_t
-        DESCR  : The row index.
-      EXAMPLES:
-      - CODE   : ex_objc_typed_view_clear_subtable
-        DESCR  :
-
-
-- Searching:
-  METHODS:
-  - g_typed_view_find_first_bool:
-      TODO     : soon
-      NAME     : findFirstBool
-  - g_typed_view_find_first_int:
-      TODO     : soon
-      NAME     : findFirstInt
-  - g_typed_view_find_first_float:
-      TODO     : soon
-      NAME     : findFirstFloat
-  - g_typed_view_find_first_double:
-      TODO     : soon
-      NAME     : findFirstDouble
-  - g_typed_view_find_first_date:
-      TODO     : soon
-      NAME     : findFirstDate
-  - g_typed_view_find_first_string:
-      TODO     : soon
-
-      NAME     : findFirstString
-      TITLE    : findFirst*
-      SUMMARY  : Find first match row.
-      DESCR    : This method finds the first matching row.
-      SIGNATURE: |
-                 size_t find_first_bool(bool value) const;
-                 size_t find_first_int(int64_t value) const;
-                 size_t find_first_float(float value) const;
-                 size_t find_first_double(double value) const;
-                 size_t find_first_date(time_t value) const;
-                 size_t find_first_string(const char* value) const;
-      CONST    : True
-      PARAMS:
-      - NAME   : value
-        TYPES  : [bool, int64_t, float, double, time_t, const char*]
-        DESCR  : The value.
-      RETURN:
-        TYPES  : size_t
-        DESCR  : "The row index or <code>tightdb::not_found</code> (equal to <code>std::size_t(-1)</code>) if there is no match."
-      EXAMPLES:
-      - CODE   : ex_objc_dyn_view_find_first_xxx
-        DESCR  :
-
-  - g_typed_view_find_all_bool:
-  - g_typed_view_find_all_int:
-  - g_typed_view_find_all_date:
-  - g_typed_view_find_all_float:
-  - g_typed_view_find_all_double:
-  - g_typed_view_find_all_string:
-  - g_typed_view_find_all_bool_const:
-  - g_typed_view_find_all_int_const:
-  - g_typed_view_find_all_float_const:
-  - g_typed_view_find_all_double_double:
-  - g_typed_view_find_all_date_const:
-  - g_typed_view_find_all_string_const:
-      TODO     : soon
-
-      NAMES    : findAll*
-      SUMMARY  : Find all matching rows.
-      DESCR    : >
-                 This method finds all matching rows and returns a new {@link class_typed_tableview} object. Beware,
-                 changes to the returning view will propagate back to the source table but changes in the current
-                 view will not propagate forward.
-      SIGNATURE: |
-                 TableView      find_all_int(int64_t value);
-                 TableView      find_all_bool(bool value);
-                 TableView      find_all_float(float value);
-                 TableView      find_all_double(double value);
-                 TableView      find_all_date(time_t value);
-                 TableView      find_all_string(const char* value);
-
-                 ConstTableView find_all_int(int64_t value) const;
-                 ConstTableView find_all_bool(bool value) const;
-                 ConstTableView find_all_float(float value) const;
-                 ConstTableView find_all_double(double value) const;
-                 ConstTableView find_all_date(time_t value) const;
-                 ConstTableView find_all_string(const char* value) const;
-      PARAMS:
-      - NAME   : value
-        TYPES  : [bool, int64_t, float, double, time_t, const char*]
-        DESCR  : The value.
-      RETURN:
-        TYPES  : TableView
-        DESCR  : The view.
-      EXAMPLES:
-      - CODE   : ex_objc_typed_view_find_all_xxx
-        DESCR  :
-
-  - g_typed_view_sort:
-      TODO     : soon
-
-      NAME     : sort
-      SUMMARY  : *g_typed_view_get_sorted_view_summary
-      DESCR    : *g_typed_view_get_sorted_view_desc
-      PARAMS:
-      - NAME   : ascending
-        TYPES  : bool
-        DESCR  : "If <code>true</code>, rows are sorted ascending. Default: <code>true</code>."
-      EXAMPLES:
-      - CODE   : ex_objc_typed_view_sort
-        DESCR  :
-
-- Aggregates:
-  METHODS:
-  - g_typed_view_sum:
-  - g_typed_view_sum_float:
-  - g_typed_view_sum_double:
-      TODO     : soon
-
-      NAMES    : [sum, sum_float, sum_double]
-      SUMMARY  : *g_typed_view_sum_summary
-      DESCR    : *g_typed_view_sum_descr
-      CONST    : True
-      SIGNATURE: |
-                 int64_t sum() const;
-                 double  sum_float() const;
-                 double  sum_double() const;
-      RETURN:
-        TYPES  : [int64_t, float, double]
-        DESCR  : The sum.
-      EXAMPLES:
-      - CODE   : ex_objc_typed_view_sum
-        DESCR  :
-
-  - g_typed_view_maximum:
-  - g_typed_view_maximum_float:
-  - g_typed_view_maximum_double:
-      TODO     : soon
-
-      NAMES    : [maximum, maximum_float, maximum_double]
-      SUMMARY  : *g_typed_view_maximum_summary
-      DESCR    : *g_typed_view_maximum_descr
-      CONST    : True
-      SIGNATURE: |
-                 int64_t maximum(size_t column_ndx) const;
-                 float   maximum_float() const;
-                 double  maximum_double() const;
-      RETURN:
-        TYPES  : [int64_t, float, double]
-        DESCR  : The maximum value.
-      EXAMPLES:
-      - CODE   : ex_objc_typed_view_maximum
-        DESCR  :
-
-  - g_typed_view_minimum:
-  - g_typed_view_minimum_float:
-  - g_typed_view_minimum_double:
-      TODO     : soon
-
-      NAMES    : [minimum, minimum_float, minimum_double]
-      SUMMARY  : *g_typed_view_minimum_summary
-      DESCR    : *g_typed_view_minimum_descr
-      CONST    : True
-      SIGNATURE: |
-                 int64_t minimum() const;
-                 float   minimum_float() const;
-                 double  minimum_double() const;
-      RETURN:
-        TYPES  : [int64_t, float, double]
-        DESCR  : The minimum value.
-      EXAMPLES:
-      - CODE   : ex_objc_typed_view_minimum
-        DESCR  :
-
-  - g_typed_view_average:
-  - g_typed_view_average_float:
-  - g_typed_view_average_double:
-      TODO     : soon
-
-      NAMES    : [average, average_float, average_double]
-      SUMMARY  : *g_typed_view_average_summary
-      DESCR    : *g_typed_view_average_descr
-      CONST    : True
-      SIGNATURE: |
-                 double average() const;
-                 double average_float() const;
-                 double average_double() const;
-      RETURN:
-        TYPES  : [int64_t, float, double]
-        DESCR  : The average value.
-      EXAMPLES:
-      - CODE   : ex_objc_typed_view_average
-        DESCR  :
-
-
-- Dump:
-  METHODS:
-  - g_typed_view_to_json:
-      TODO     : soon
-
-      NAME     : toJSON
-      SUMMARY  : *g_typed_view_to_json_summary
-      DESCR    : *g_typed_view_to_json_descr
-      PARAMS:
-      - NAME   : out
-        TYPES  : std::ostream&
-        DESCR  : Output stream.
-      EXAMPLES:
-      - CODE   : ex_objc_typed_view_to_json
-        DESCR  :
-
-  - g_typed_view_to_string:
-      TODO     : soon
-
-      NAME     : toString
-      SUMMARY  : *g_typed_view_to_string_summary
-      DESCR    : *g_typed_view_to_string_descr
-      PARAMS:
-      - NAME   : out
-        TYPES  : std::ostream&
-        DESCR  : Output stream.
-      - NAME   : limit
-        TYPES  : size_t
-        DESCR  : "The number of rows to convert. Default: 500."
-      EXAMPLES:
-      - CODE   : ex_objc_typed_view_to_string
-        DESCR  :
+#
+# Obj-C reference documentation for TableView class
+#
+
+# JJEPSEN delete renamed to remove (agreed with Kristian)
+# JJEPSEN removeLast (remove_last)
+# JJEPSEN cannot refer to columns with accessors (this is possible in c++ on a TableName::View using column().*)
+# JJEPSEN to_json, to_string
+# JJEPSEN c++ reference documentation note :  get/set should be replaced with operator overloading
+
+ID         : class_typed_tableview
+TITLE      : TableView (typed)
+SUMMARY    : *g_typed_view_intro_summary
+DESCR      : *g_typed_view_intro_descr
+SEE        :
+EXAMPLES:
+- DESCR    :
+  CODE     : ex_objc_typed_view_intro
+IGNORE     : []
+
+CATEGORIES :
+- State:
+  METHODS:
+  - g_typed_view_size:
+      NAME     : count
+      SUMMARY  : *g_typed_table_size_summary
+      DESCR    : *g_typed_table_size_descr
+      SIGNATURE: (size_t)count
+      CONST    : True
+      RETURN:
+        TYPES  : size_t
+        DESCR  : The number of rows.
+      EXAMPLES:
+      - CODE   : ex_objc_typed_view_size
+        DESCR  :
+  - g_typed_view_is_empty:
+      NAME     : isEmpty
+      SUMMARY  : *g_typed_view_is_empty_summary
+      DESCR    : *g_typed_view_is_empty_descr
+      SIGNATURE: (BOOL)isEmpty
+      CONST    : True
+      RETURN:
+        TYPES  : bool
+        DESCR  : <code>true</code> if empty, <code>false</code> otherwise.
+      EXAMPLES:
+      - CODE   : ex_objc_typed_view_is_empty
+        DESCR  :
+- View:
+  METHODS:
+  - g_typed_view_clear:
+      NAME     : clear
+      SUMMARY  : *g_typed_table_clear_summary
+      SIGNATURE: (void)clear
+      DESCR    : *g_typed_view_clear_descr
+      EXAMPLES:
+      - CODE   : ex_objc_typed_view_clear
+        DESCR  :
+- Rows:
+  METHODS:
+  - g_typed_view_get_source_ndx:
+      NAME     : getSourceNdx
+      SUMMARY  : *g_typed_view_get_source_ndx_summary
+      DESCR    : *g_typed_view_get_source_ndx_descr
+      SIGNATURE: (size_t)getSourceNdx:(size_t)ndx
+      CONST    : True
+      PARAMS:
+      - NAME   : ndx
+        TYPES  : size_t
+        DESCR  : The row index in the view.
+      RETURN:
+        TYPES  : size_t
+        DESCR  : The row index in the table.
+      EXAMPLES:
+      - CODE   : ex_objc_typed_view_get_source_ndx
+        DESCR  :
+  - g_typed_view_remove_row:
+      NAME     : remove
+      SUMMARY  : *g_typed_table_remove_row_summary
+      DESCR    : *g_typed_table_remove_row_descr
+      SIGNATURE: (void)remove:(size_t)ndx
+      PARAMS:
+      - NAME   : ndx
+        TYPES  : size_t
+        DESCR  : Position of row to delete.
+      EXAMPLES:
+      - CODE   : ex_objc_typed_table_remove
+        DESCR  :
+        
+  - g_typed_view_remove_last_row:
+      TODO     : soon
+
+      NAME     : removeLast
+      SUMMARY  : *g_typed_table_remove_last_row_summary
+      DESCR    : *g_typed_table_remove_last_row_descr
+      SIGNATURE: void remove_last();
+      EXAMPLES:
+      - CODE   : ex_objc_typed_table_remove_last_row
+        DESCR  :
+        
+        
+- Sub-tables:
+  METHODS:
+  - g_typed_view_get_subtable_size:
+      TODO     : soon
+
+      NAME     : getSubtableSize
+      SUMMARY  : Get size of subtable.
+      DESCR    : This method gets the size (number of rows) of a subtable.
+      CONST    : true
+      PARAMS:
+      - NAME   : row_ndx
+        TYPES  : size_t
+        DESCR  : The row index.
+      RETURN:
+        TYPES  : size_t
+        DESCR  : Number of rows.
+      EXAMPLES:
+      - CODE   : ex_objc_typed_view_get_subtable
+        DESCR  :
+        
+  - g_typed_view_clear_subtable:
+      TODO     : soon
+
+      NAME     : clearSubtable
+      SUMMARY  : Remove rows in subtable.
+      DESCR    : This method removes all rows in a subtable.
+      PARAMS:
+      - NAME   : row_ndx
+        TYPES  : size_t
+        DESCR  : The row index.
+      EXAMPLES:
+      - CODE   : ex_objc_typed_view_clear_subtable
+        DESCR  :
+
+
+- Searching:
+  METHODS:
+  - g_typed_view_find_first_bool:
+      TODO     : soon
+      NAME     : findFirstBool
+  - g_typed_view_find_first_int:
+      TODO     : soon
+      NAME     : findFirstInt
+  - g_typed_view_find_first_float:
+      TODO     : soon
+      NAME     : findFirstFloat
+  - g_typed_view_find_first_double:
+      TODO     : soon
+      NAME     : findFirstDouble
+  - g_typed_view_find_first_date:
+      TODO     : soon
+      NAME     : findFirstDate
+  - g_typed_view_find_first_string:
+      TODO     : soon
+
+      NAME     : findFirstString
+      TITLE    : findFirst*
+      SUMMARY  : Find first match row.
+      DESCR    : This method finds the first matching row.
+      SIGNATURE: |
+                 size_t find_first_bool(bool value) const;
+                 size_t find_first_int(int64_t value) const;
+                 size_t find_first_float(float value) const;
+                 size_t find_first_double(double value) const;
+                 size_t find_first_date(time_t value) const;
+                 size_t find_first_string(const char* value) const;
+      CONST    : True
+      PARAMS:
+      - NAME   : value
+        TYPES  : [bool, int64_t, float, double, time_t, const char*]
+        DESCR  : The value.
+      RETURN:
+        TYPES  : size_t
+        DESCR  : "The row index or <code>tightdb::not_found</code> (equal to <code>std::size_t(-1)</code>) if there is no match."
+      EXAMPLES:
+      - CODE   : ex_objc_dyn_view_find_first_xxx
+        DESCR  :
+
+  - g_typed_view_find_all_bool:
+  - g_typed_view_find_all_int:
+  - g_typed_view_find_all_date:
+  - g_typed_view_find_all_float:
+  - g_typed_view_find_all_double:
+  - g_typed_view_find_all_string:
+  - g_typed_view_find_all_bool_const:
+  - g_typed_view_find_all_int_const:
+  - g_typed_view_find_all_float_const:
+  - g_typed_view_find_all_double_double:
+  - g_typed_view_find_all_date_const:
+  - g_typed_view_find_all_string_const:
+      TODO     : soon
+
+      NAMES    : findAll*
+      SUMMARY  : Find all matching rows.
+      DESCR    : >
+                 This method finds all matching rows and returns a new {@link class_typed_tableview} object. Beware,
+                 changes to the returning view will propagate back to the source table but changes in the current
+                 view will not propagate forward.
+      SIGNATURE: |
+                 TableView      find_all_int(int64_t value);
+                 TableView      find_all_bool(bool value);
+                 TableView      find_all_float(float value);
+                 TableView      find_all_double(double value);
+                 TableView      find_all_date(time_t value);
+                 TableView      find_all_string(const char* value);
+
+                 ConstTableView find_all_int(int64_t value) const;
+                 ConstTableView find_all_bool(bool value) const;
+                 ConstTableView find_all_float(float value) const;
+                 ConstTableView find_all_double(double value) const;
+                 ConstTableView find_all_date(time_t value) const;
+                 ConstTableView find_all_string(const char* value) const;
+      PARAMS:
+      - NAME   : value
+        TYPES  : [bool, int64_t, float, double, time_t, const char*]
+        DESCR  : The value.
+      RETURN:
+        TYPES  : TableView
+        DESCR  : The view.
+      EXAMPLES:
+      - CODE   : ex_objc_typed_view_find_all_xxx
+        DESCR  :
+
+  - g_typed_view_sort:
+      TODO     : soon
+
+      NAME     : sort
+      SUMMARY  : *g_typed_view_get_sorted_view_summary
+      DESCR    : *g_typed_view_get_sorted_view_desc
+      PARAMS:
+      - NAME   : ascending
+        TYPES  : bool
+        DESCR  : "If <code>true</code>, rows are sorted ascending. Default: <code>true</code>."
+      EXAMPLES:
+      - CODE   : ex_objc_typed_view_sort
+        DESCR  :
+
+- Aggregates:
+  METHODS:
+  - g_typed_view_sum:
+  - g_typed_view_sum_float:
+  - g_typed_view_sum_double:
+      TODO     : soon
+
+      NAMES    : [sum, sum_float, sum_double]
+      SUMMARY  : *g_typed_view_sum_summary
+      DESCR    : *g_typed_view_sum_descr
+      CONST    : True
+      SIGNATURE: |
+                 int64_t sum() const;
+                 double  sum_float() const;
+                 double  sum_double() const;
+      RETURN:
+        TYPES  : [int64_t, float, double]
+        DESCR  : The sum.
+      EXAMPLES:
+      - CODE   : ex_objc_typed_view_sum
+        DESCR  :
+
+  - g_typed_view_maximum:
+  - g_typed_view_maximum_float:
+  - g_typed_view_maximum_double:
+      TODO     : soon
+
+      NAMES    : [maximum, maximum_float, maximum_double]
+      SUMMARY  : *g_typed_view_maximum_summary
+      DESCR    : *g_typed_view_maximum_descr
+      CONST    : True
+      SIGNATURE: |
+                 int64_t maximum(size_t column_ndx) const;
+                 float   maximum_float() const;
+                 double  maximum_double() const;
+      RETURN:
+        TYPES  : [int64_t, float, double]
+        DESCR  : The maximum value.
+      EXAMPLES:
+      - CODE   : ex_objc_typed_view_maximum
+        DESCR  :
+
+  - g_typed_view_minimum:
+  - g_typed_view_minimum_float:
+  - g_typed_view_minimum_double:
+      TODO     : soon
+
+      NAMES    : [minimum, minimum_float, minimum_double]
+      SUMMARY  : *g_typed_view_minimum_summary
+      DESCR    : *g_typed_view_minimum_descr
+      CONST    : True
+      SIGNATURE: |
+                 int64_t minimum() const;
+                 float   minimum_float() const;
+                 double  minimum_double() const;
+      RETURN:
+        TYPES  : [int64_t, float, double]
+        DESCR  : The minimum value.
+      EXAMPLES:
+      - CODE   : ex_objc_typed_view_minimum
+        DESCR  :
+
+  - g_typed_view_average:
+  - g_typed_view_average_float:
+  - g_typed_view_average_double:
+      TODO     : soon
+
+      NAMES    : [average, average_float, average_double]
+      SUMMARY  : *g_typed_view_average_summary
+      DESCR    : *g_typed_view_average_descr
+      CONST    : True
+      SIGNATURE: |
+                 double average() const;
+                 double average_float() const;
+                 double average_double() const;
+      RETURN:
+        TYPES  : [int64_t, float, double]
+        DESCR  : The average value.
+      EXAMPLES:
+      - CODE   : ex_objc_typed_view_average
+        DESCR  :
+
+
+- Dump:
+  METHODS:
+  - g_typed_view_to_json:
+      TODO     : soon
+
+      NAME     : toJSON
+      SUMMARY  : *g_typed_view_to_json_summary
+      DESCR    : *g_typed_view_to_json_descr
+      PARAMS:
+      - NAME   : out
+        TYPES  : std::ostream&
+        DESCR  : Output stream.
+      EXAMPLES:
+      - CODE   : ex_objc_typed_view_to_json
+        DESCR  :
+
+  - g_typed_view_to_string:
+      TODO     : soon
+
+      NAME     : toString
+      SUMMARY  : *g_typed_view_to_string_summary
+      DESCR    : *g_typed_view_to_string_descr
+      PARAMS:
+      - NAME   : out
+        TYPES  : std::ostream&
+        DESCR  : Output stream.
+      - NAME   : limit
+        TYPES  : size_t
+        DESCR  : "The number of rows to convert. Default: 500."
+      EXAMPLES:
+      - CODE   : ex_objc_typed_view_to_string
+        DESCR  :